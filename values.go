package pgx

import (
	"database/sql/driver"
	"fmt"
	"math"
	"reflect"
	"time"
<<<<<<< HEAD
)

// PostgreSQL oids for common types
const (
	BoolOid             = 16
	ByteaOid            = 17
	CharOid             = 18
	NameOid             = 19
	Int8Oid             = 20
	Int2Oid             = 21
	Int4Oid             = 23
	TextOid             = 25
	OidOid              = 26
	TidOid              = 27
	XidOid              = 28
	CidOid              = 29
	JsonOid             = 114
	CidrOid             = 650
	CidrArrayOid        = 651
	Float4Oid           = 700
	Float8Oid           = 701
	UnknownOid          = 705
	InetOid             = 869
	BoolArrayOid        = 1000
	Int2ArrayOid        = 1005
	Int4ArrayOid        = 1007
	TextArrayOid        = 1009
	ByteaArrayOid       = 1001
	VarcharArrayOid     = 1015
	Int8ArrayOid        = 1016
	Float4ArrayOid      = 1021
	Float8ArrayOid      = 1022
	AclItemOid          = 1033
	AclItemArrayOid     = 1034
	InetArrayOid        = 1041
	VarcharOid          = 1043
	DateOid             = 1082
	TimestampOid        = 1114
	TimestampArrayOid   = 1115
	TimestampTzOid      = 1184
	TimestampTzArrayOid = 1185
	RecordOid           = 2249
	UuidOid             = 2950
	JsonbOid            = 3802
)

// PostgreSQL format codes
const (
	TextFormatCode   = 0
	BinaryFormatCode = 1
)

const maxUint = ^uint(0)
const maxInt = int(maxUint >> 1)
const minInt = -maxInt - 1

// DefaultTypeFormats maps type names to their default requested format (text
// or binary). In theory the Scanner interface should be the one to determine
// the format of the returned values. However, the query has already been
// executed by the time Scan is called so it has no chance to set the format.
// So for types that should always be returned in binary the format should be
// set here.
var DefaultTypeFormats map[string]int16

func init() {
	DefaultTypeFormats = map[string]int16{
		"_aclitem":     TextFormatCode, // Pg's src/backend/utils/adt/acl.c has only in/out (text) not send/recv (bin)
		"_bool":        BinaryFormatCode,
		"_bytea":       BinaryFormatCode,
		"_cidr":        BinaryFormatCode,
		"_float4":      BinaryFormatCode,
		"_float8":      BinaryFormatCode,
		"_inet":        BinaryFormatCode,
		"_int2":        BinaryFormatCode,
		"_int4":        BinaryFormatCode,
		"_int8":        BinaryFormatCode,
		"_text":        BinaryFormatCode,
		"_timestamp":   BinaryFormatCode,
		"_timestamptz": BinaryFormatCode,
		"_varchar":     BinaryFormatCode,
		"aclitem":      TextFormatCode, // Pg's src/backend/utils/adt/acl.c has only in/out (text) not send/recv (bin)
		"bool":         BinaryFormatCode,
		"bytea":        BinaryFormatCode,
		"char":         BinaryFormatCode,
		"cid":          BinaryFormatCode,
		"cidr":         BinaryFormatCode,
		"date":         BinaryFormatCode,
		"float4":       BinaryFormatCode,
		"float8":       BinaryFormatCode,
		"json":         BinaryFormatCode,
		"jsonb":        BinaryFormatCode,
		"inet":         BinaryFormatCode,
		"int2":         BinaryFormatCode,
		"int4":         BinaryFormatCode,
		"int8":         BinaryFormatCode,
		"name":         BinaryFormatCode,
		"oid":          BinaryFormatCode,
		"record":       BinaryFormatCode,
		"text":         BinaryFormatCode,
		"tid":          BinaryFormatCode,
		"timestamp":    BinaryFormatCode,
		"timestamptz":  BinaryFormatCode,
		"varchar":      BinaryFormatCode,
		"xid":          BinaryFormatCode,
	}
}

// SerializationError occurs on failure to encode or decode a value
type SerializationError string

func (e SerializationError) Error() string {
	return string(e)
}

// Deprecated: Scanner is an interface used to decode values from the PostgreSQL
// server. To allow types to support pgx and database/sql.Scan this interface
// has been deprecated in favor of PgxScanner.
type Scanner interface {
	// Scan MUST check r.Type().DataType (to check by OID) or
	// r.Type().DataTypeName (to check by name) to ensure that it is scanning an
	// expected column type. It also MUST check r.Type().FormatCode before
	// decoding. It should not assume that it was called on a data type or format
	// that it understands.
	Scan(r *ValueReader) error
}

// PgxScanner is an interface used to decode values from the PostgreSQL server.
// It is used exactly the same as the Scanner interface. It simply has renamed
// the method.
type PgxScanner interface {
	// ScanPgx MUST check r.Type().DataType (to check by OID) or
	// r.Type().DataTypeName (to check by name) to ensure that it is scanning an
	// expected column type. It also MUST check r.Type().FormatCode before
	// decoding. It should not assume that it was called on a data type or format
	// that it understands.
	ScanPgx(r *ValueReader) error
}

// Encoder is an interface used to encode values for transmission to the
// PostgreSQL server.
type Encoder interface {
	// Encode writes the value to w.
	//
	// If the value is NULL an int32(-1) should be written.
	//
	// Encode MUST check oid to see if the parameter data type is compatible. If
	// this is not done, the PostgreSQL server may detect the error if the
	// expected data size or format of the encoded data does not match. But if
	// the encoded data is a valid representation of the data type PostgreSQL
	// expects such as date and int4, incorrect data may be stored.
	Encode(w *WriteBuf, oid Oid) error

	// FormatCode returns the format that the encoder writes the value. It must be
	// either pgx.TextFormatCode or pgx.BinaryFormatCode.
	FormatCode() int16
}

// NullFloat32 represents an float4 that may be null. NullFloat32 implements the
// Scanner and Encoder interfaces so it may be used both as an argument to
// Query[Row] and a destination for Scan.
//
// If Valid is false then the value is NULL.
type NullFloat32 struct {
	Float32 float32
	Valid   bool // Valid is true if Float32 is not NULL
}

func (n *NullFloat32) Scan(vr *ValueReader) error {
	if vr.Type().DataType != Float4Oid {
		return SerializationError(fmt.Sprintf("NullFloat32.Scan cannot decode OID %d", vr.Type().DataType))
	}

	if vr.Len() == -1 {
		n.Float32, n.Valid = 0, false
		return nil
	}
	n.Valid = true
	n.Float32 = decodeFloat4(vr)
	return vr.Err()
}

func (n NullFloat32) FormatCode() int16 { return BinaryFormatCode }

func (n NullFloat32) Encode(w *WriteBuf, oid Oid) error {
	if oid != Float4Oid {
		return SerializationError(fmt.Sprintf("NullFloat32.Encode cannot encode into OID %d", oid))
	}

	if !n.Valid {
		w.WriteInt32(-1)
		return nil
	}

	return encodeFloat32(w, oid, n.Float32)
}

// NullFloat64 represents an float8 that may be null. NullFloat64 implements the
// Scanner and Encoder interfaces so it may be used both as an argument to
// Query[Row] and a destination for Scan.
//
// If Valid is false then the value is NULL.
type NullFloat64 struct {
	Float64 float64
	Valid   bool // Valid is true if Float64 is not NULL
}

func (n *NullFloat64) Scan(vr *ValueReader) error {
	if vr.Type().DataType != Float8Oid {
		return SerializationError(fmt.Sprintf("NullFloat64.Scan cannot decode OID %d", vr.Type().DataType))
	}

	if vr.Len() == -1 {
		n.Float64, n.Valid = 0, false
		return nil
	}
	n.Valid = true
	n.Float64 = decodeFloat8(vr)
	return vr.Err()
}

func (n NullFloat64) FormatCode() int16 { return BinaryFormatCode }

func (n NullFloat64) Encode(w *WriteBuf, oid Oid) error {
	if oid != Float8Oid {
		return SerializationError(fmt.Sprintf("NullFloat64.Encode cannot encode into OID %d", oid))
	}

	if !n.Valid {
		w.WriteInt32(-1)
		return nil
	}

	return encodeFloat64(w, oid, n.Float64)
}

// NullString represents an string that may be null. NullString implements the
// Scanner Encoder interfaces so it may be used both as an argument to
// Query[Row] and a destination for Scan.
//
// If Valid is false then the value is NULL.
type NullString struct {
	String string
	Valid  bool // Valid is true if String is not NULL
}

func (n *NullString) Scan(vr *ValueReader) error {
	// Not checking oid as so we can scan anything into into a NullString - may revisit this decision later

	if vr.Len() == -1 {
		n.String, n.Valid = "", false
		return nil
	}

	n.Valid = true
	n.String = decodeText(vr)
	return vr.Err()
}

func (n NullString) FormatCode() int16 { return TextFormatCode }

func (n NullString) Encode(w *WriteBuf, oid Oid) error {
	if !n.Valid {
		w.WriteInt32(-1)
		return nil
	}

	return encodeString(w, oid, n.String)
}

// AclItem is used for PostgreSQL's aclitem data type. A sample aclitem
// might look like this:
//
//	postgres=arwdDxt/postgres
//
// Note, however, that because the user/role name part of an aclitem is
// an identifier, it follows all the usual formatting rules for SQL
// identifiers: if it contains spaces and other special characters,
// it should appear in double-quotes:
//
//	postgres=arwdDxt/"role with spaces"
//
type AclItem string

// NullAclItem represents a pgx.AclItem that may be null. NullAclItem implements the
// Scanner and Encoder interfaces so it may be used both as an argument to
// Query[Row] and a destination for Scan for prepared and unprepared queries.
//
// If Valid is false then the value is NULL.
type NullAclItem struct {
	AclItem AclItem
	Valid   bool // Valid is true if AclItem is not NULL
}

func (n *NullAclItem) Scan(vr *ValueReader) error {
	if vr.Type().DataType != AclItemOid {
		return SerializationError(fmt.Sprintf("NullAclItem.Scan cannot decode OID %d", vr.Type().DataType))
	}

	if vr.Len() == -1 {
		n.AclItem, n.Valid = "", false
		return nil
	}

	n.Valid = true
	n.AclItem = AclItem(decodeText(vr))
	return vr.Err()
}

// Particularly important to return TextFormatCode, seeing as Postgres
// only ever sends aclitem as text, not binary.
func (n NullAclItem) FormatCode() int16 { return TextFormatCode }

func (n NullAclItem) Encode(w *WriteBuf, oid Oid) error {
	if !n.Valid {
		w.WriteInt32(-1)
		return nil
	}

	return encodeString(w, oid, string(n.AclItem))
}

// Name is a type used for PostgreSQL's special 63-byte
// name data type, used for identifiers like table names.
// The pg_class.relname column is a good example of where the
// name data type is used.
//
// Note that the underlying Go data type of pgx.Name is string,
// so there is no way to enforce the 63-byte length. Inputting
// a longer name into PostgreSQL will result in silent truncation
// to 63 bytes.
//
// Also, if you have custom-compiled PostgreSQL and set
// NAMEDATALEN to a different value, obviously that number of
// bytes applies, rather than the default 63.
type Name string

// NullName represents a pgx.Name that may be null. NullName implements the
// Scanner and Encoder interfaces so it may be used both as an argument to
// Query[Row] and a destination for Scan for prepared and unprepared queries.
//
// If Valid is false then the value is NULL.
type NullName struct {
	Name  Name
	Valid bool // Valid is true if Name is not NULL
}

func (n *NullName) Scan(vr *ValueReader) error {
	if vr.Type().DataType != NameOid {
		return SerializationError(fmt.Sprintf("NullName.Scan cannot decode OID %d", vr.Type().DataType))
	}

	if vr.Len() == -1 {
		n.Name, n.Valid = "", false
		return nil
	}

	n.Valid = true
	n.Name = Name(decodeText(vr))
	return vr.Err()
}

func (n NullName) FormatCode() int16 { return TextFormatCode }

func (n NullName) Encode(w *WriteBuf, oid Oid) error {
	if !n.Valid {
		w.WriteInt32(-1)
		return nil
	}

	return encodeString(w, oid, string(n.Name))
}

// The pgx.Char type is for PostgreSQL's special 8-bit-only
// "char" type more akin to the C language's char type, or Go's byte type.
// (Note that the name in PostgreSQL itself is "char", in double-quotes,
// and not char.) It gets used a lot in PostgreSQL's system tables to hold
// a single ASCII character value (eg pg_class.relkind).
type Char byte

// NullChar represents a pgx.Char that may be null. NullChar implements the
// Scanner and Encoder interfaces so it may be used both as an argument to
// Query[Row] and a destination for Scan for prepared and unprepared queries.
//
// If Valid is false then the value is NULL.
type NullChar struct {
	Char  Char
	Valid bool // Valid is true if Char is not NULL
}

func (n *NullChar) Scan(vr *ValueReader) error {
	if vr.Type().DataType != CharOid {
		return SerializationError(fmt.Sprintf("NullChar.Scan cannot decode OID %d", vr.Type().DataType))
	}

	if vr.Len() == -1 {
		n.Char, n.Valid = 0, false
		return nil
	}
	n.Valid = true
	n.Char = decodeChar(vr)
	return vr.Err()
}

func (n NullChar) FormatCode() int16 { return BinaryFormatCode }

func (n NullChar) Encode(w *WriteBuf, oid Oid) error {
	if oid != CharOid {
		return SerializationError(fmt.Sprintf("NullChar.Encode cannot encode into OID %d", oid))
	}

	if !n.Valid {
		w.WriteInt32(-1)
		return nil
	}

	return encodeChar(w, oid, n.Char)
}

// NullInt16 represents a smallint that may be null. NullInt16 implements the
// Scanner and Encoder interfaces so it may be used both as an argument to
// Query[Row] and a destination for Scan for prepared and unprepared queries.
//
// If Valid is false then the value is NULL.
type NullInt16 struct {
	Int16 int16
	Valid bool // Valid is true if Int16 is not NULL
}

func (n *NullInt16) Scan(vr *ValueReader) error {
	if vr.Type().DataType != Int2Oid {
		return SerializationError(fmt.Sprintf("NullInt16.Scan cannot decode OID %d", vr.Type().DataType))
	}

	if vr.Len() == -1 {
		n.Int16, n.Valid = 0, false
		return nil
	}
	n.Valid = true
	n.Int16 = decodeInt2(vr)
	return vr.Err()
}

func (n NullInt16) FormatCode() int16 { return BinaryFormatCode }

func (n NullInt16) Encode(w *WriteBuf, oid Oid) error {
	if oid != Int2Oid {
		return SerializationError(fmt.Sprintf("NullInt16.Encode cannot encode into OID %d", oid))
	}

	if !n.Valid {
		w.WriteInt32(-1)
		return nil
	}

	return encodeInt16(w, oid, n.Int16)
}

// NullInt32 represents an integer that may be null. NullInt32 implements the
// Scanner and Encoder interfaces so it may be used both as an argument to
// Query[Row] and a destination for Scan.
//
// If Valid is false then the value is NULL.
type NullInt32 struct {
	Int32 int32
	Valid bool // Valid is true if Int32 is not NULL
}

func (n *NullInt32) Scan(vr *ValueReader) error {
	if vr.Type().DataType != Int4Oid {
		return SerializationError(fmt.Sprintf("NullInt32.Scan cannot decode OID %d", vr.Type().DataType))
	}

	if vr.Len() == -1 {
		n.Int32, n.Valid = 0, false
		return nil
	}
	n.Valid = true
	n.Int32 = decodeInt4(vr)
	return vr.Err()
}

func (n NullInt32) FormatCode() int16 { return BinaryFormatCode }

func (n NullInt32) Encode(w *WriteBuf, oid Oid) error {
	if oid != Int4Oid {
		return SerializationError(fmt.Sprintf("NullInt32.Encode cannot encode into OID %d", oid))
	}

	if !n.Valid {
		w.WriteInt32(-1)
		return nil
	}

	return encodeInt32(w, oid, n.Int32)
}

// Oid (Object Identifier Type) is, according to https://www.postgresql.org/docs/current/static/datatype-oid.html,
// used internally by PostgreSQL as a primary key for various system tables. It is currently implemented
// as an unsigned four-byte integer. Its definition can be found in src/include/postgres_ext.h
// in the PostgreSQL sources.
type Oid uint32

// NullOid represents a Command Identifier (Oid) that may be null. NullOid implements the
// Scanner and Encoder interfaces so it may be used both as an argument to
// Query[Row] and a destination for Scan.
//
// If Valid is false then the value is NULL.
type NullOid struct {
	Oid   Oid
	Valid bool // Valid is true if Oid is not NULL
}

func (n *NullOid) Scan(vr *ValueReader) error {
	if vr.Type().DataType != OidOid {
		return SerializationError(fmt.Sprintf("NullOid.Scan cannot decode OID %d", vr.Type().DataType))
	}

	if vr.Len() == -1 {
		n.Oid, n.Valid = 0, false
		return nil
	}
	n.Valid = true
	n.Oid = decodeOid(vr)
	return vr.Err()
}

func (n NullOid) FormatCode() int16 { return BinaryFormatCode }

func (n NullOid) Encode(w *WriteBuf, oid Oid) error {
	if oid != OidOid {
		return SerializationError(fmt.Sprintf("NullOid.Encode cannot encode into OID %d", oid))
	}

	if !n.Valid {
		w.WriteInt32(-1)
		return nil
	}

	return encodeOid(w, oid, n.Oid)
}

// Xid is PostgreSQL's Transaction ID type.
//
// In later versions of PostgreSQL, it is the type used for the backend_xid
// and backend_xmin columns of the pg_stat_activity system view.
//
// Also, when one does
//
// 	select xmin, xmax, * from some_table;
//
// it is the data type of the xmin and xmax hidden system columns.
//
// It is currently implemented as an unsigned four byte integer.
// Its definition can be found in src/include/postgres_ext.h as TransactionId
// in the PostgreSQL sources.
type Xid uint32

// NullXid represents a Transaction ID (Xid) that may be null. NullXid implements the
// Scanner and Encoder interfaces so it may be used both as an argument to
// Query[Row] and a destination for Scan.
//
// If Valid is false then the value is NULL.
type NullXid struct {
	Xid   Xid
	Valid bool // Valid is true if Xid is not NULL
}

func (n *NullXid) Scan(vr *ValueReader) error {
	if vr.Type().DataType != XidOid {
		return SerializationError(fmt.Sprintf("NullXid.Scan cannot decode OID %d", vr.Type().DataType))
	}

	if vr.Len() == -1 {
		n.Xid, n.Valid = 0, false
		return nil
	}
	n.Valid = true
	n.Xid = decodeXid(vr)
	return vr.Err()
}

func (n NullXid) FormatCode() int16 { return BinaryFormatCode }

func (n NullXid) Encode(w *WriteBuf, oid Oid) error {
	if oid != XidOid {
		return SerializationError(fmt.Sprintf("NullXid.Encode cannot encode into OID %d", oid))
	}

	if !n.Valid {
		w.WriteInt32(-1)
		return nil
	}

	return encodeXid(w, oid, n.Xid)
}

// Cid is PostgreSQL's Command Identifier type.
//
// When one does
//
// 	select cmin, cmax, * from some_table;
//
// it is the data type of the cmin and cmax hidden system columns.
//
// It is currently implemented as an unsigned four byte integer.
// Its definition can be found in src/include/c.h as CommandId
// in the PostgreSQL sources.
type Cid uint32

// NullCid represents a Command Identifier (Cid) that may be null. NullCid implements the
// Scanner and Encoder interfaces so it may be used both as an argument to
// Query[Row] and a destination for Scan.
//
// If Valid is false then the value is NULL.
type NullCid struct {
	Cid   Cid
	Valid bool // Valid is true if Cid is not NULL
}

func (n *NullCid) Scan(vr *ValueReader) error {
	if vr.Type().DataType != CidOid {
		return SerializationError(fmt.Sprintf("NullCid.Scan cannot decode OID %d", vr.Type().DataType))
	}

	if vr.Len() == -1 {
		n.Cid, n.Valid = 0, false
		return nil
	}
	n.Valid = true
	n.Cid = decodeCid(vr)
	return vr.Err()
}

func (n NullCid) FormatCode() int16 { return BinaryFormatCode }

func (n NullCid) Encode(w *WriteBuf, oid Oid) error {
	if oid != CidOid {
		return SerializationError(fmt.Sprintf("NullCid.Encode cannot encode into OID %d", oid))
	}

	if !n.Valid {
		w.WriteInt32(-1)
		return nil
	}

	return encodeCid(w, oid, n.Cid)
}

// Tid is PostgreSQL's Tuple Identifier type.
//
// When one does
//
// 	select ctid, * from some_table;
//
// it is the data type of the ctid hidden system column.
//
// It is currently implemented as a pair unsigned two byte integers.
// Its conversion functions can be found in src/backend/utils/adt/tid.c
// in the PostgreSQL sources.
type Tid struct {
	BlockNumber  uint32
	OffsetNumber uint16
}

// NullTid represents a Tuple Identifier (Tid) that may be null. NullTid implements the
// Scanner and Encoder interfaces so it may be used both as an argument to
// Query[Row] and a destination for Scan.
//
// If Valid is false then the value is NULL.
type NullTid struct {
	Tid   Tid
	Valid bool // Valid is true if Tid is not NULL
}

func (n *NullTid) Scan(vr *ValueReader) error {
	if vr.Type().DataType != TidOid {
		return SerializationError(fmt.Sprintf("NullTid.Scan cannot decode OID %d", vr.Type().DataType))
	}

	if vr.Len() == -1 {
		n.Tid, n.Valid = Tid{BlockNumber: 0, OffsetNumber: 0}, false
		return nil
	}
	n.Valid = true
	n.Tid = decodeTid(vr)
	return vr.Err()
}

func (n NullTid) FormatCode() int16 { return BinaryFormatCode }

func (n NullTid) Encode(w *WriteBuf, oid Oid) error {
	if oid != TidOid {
		return SerializationError(fmt.Sprintf("NullTid.Encode cannot encode into OID %d", oid))
	}

	if !n.Valid {
		w.WriteInt32(-1)
		return nil
	}

	return encodeTid(w, oid, n.Tid)
}

// NullInt64 represents an bigint that may be null. NullInt64 implements the
// Scanner and Encoder interfaces so it may be used both as an argument to
// Query[Row] and a destination for Scan.
//
// If Valid is false then the value is NULL.
type NullInt64 struct {
	Int64 int64
	Valid bool // Valid is true if Int64 is not NULL
}

func (n *NullInt64) Scan(vr *ValueReader) error {
	if vr.Type().DataType != Int8Oid {
		return SerializationError(fmt.Sprintf("NullInt64.Scan cannot decode OID %d", vr.Type().DataType))
	}

	if vr.Len() == -1 {
		n.Int64, n.Valid = 0, false
		return nil
	}
	n.Valid = true
	n.Int64 = decodeInt8(vr)
	return vr.Err()
}

func (n NullInt64) FormatCode() int16 { return BinaryFormatCode }

func (n NullInt64) Encode(w *WriteBuf, oid Oid) error {
	if oid != Int8Oid {
		return SerializationError(fmt.Sprintf("NullInt64.Encode cannot encode into OID %d", oid))
	}

	if !n.Valid {
		w.WriteInt32(-1)
		return nil
	}

	return encodeInt64(w, oid, n.Int64)
}

// NullBool represents an bool that may be null. NullBool implements the Scanner
// and Encoder interfaces so it may be used both as an argument to Query[Row]
// and a destination for Scan.
//
// If Valid is false then the value is NULL.
type NullBool struct {
	Bool  bool
	Valid bool // Valid is true if Bool is not NULL
}

func (n *NullBool) Scan(vr *ValueReader) error {
	if vr.Type().DataType != BoolOid {
		return SerializationError(fmt.Sprintf("NullBool.Scan cannot decode OID %d", vr.Type().DataType))
	}

	if vr.Len() == -1 {
		n.Bool, n.Valid = false, false
		return nil
	}
	n.Valid = true
	n.Bool = decodeBool(vr)
	return vr.Err()
}

func (n NullBool) FormatCode() int16 { return BinaryFormatCode }

func (n NullBool) Encode(w *WriteBuf, oid Oid) error {
	if oid != BoolOid {
		return SerializationError(fmt.Sprintf("NullBool.Encode cannot encode into OID %d", oid))
	}

	if !n.Valid {
		w.WriteInt32(-1)
		return nil
	}

	return encodeBool(w, oid, n.Bool)
}

// NullTime represents an time.Time that may be null. NullTime implements the
// Scanner and Encoder interfaces so it may be used both as an argument to
// Query[Row] and a destination for Scan. It corresponds with the PostgreSQL
// types timestamptz, timestamp, and date.
//
// If Valid is false then the value is NULL.
type NullTime struct {
	Time  time.Time
	Valid bool // Valid is true if Time is not NULL
}

func (n *NullTime) Scan(vr *ValueReader) error {
	oid := vr.Type().DataType
	if oid != TimestampTzOid && oid != TimestampOid && oid != DateOid {
		return SerializationError(fmt.Sprintf("NullTime.Scan cannot decode OID %d", vr.Type().DataType))
	}

	if vr.Len() == -1 {
		n.Time, n.Valid = time.Time{}, false
		return nil
	}

	n.Valid = true
	switch oid {
	case TimestampTzOid:
		n.Time = decodeTimestampTz(vr)
	case TimestampOid:
		n.Time = decodeTimestamp(vr)
	case DateOid:
		n.Time = decodeDate(vr)
	}

	return vr.Err()
}

func (n NullTime) FormatCode() int16 { return BinaryFormatCode }

func (n NullTime) Encode(w *WriteBuf, oid Oid) error {
	if oid != TimestampTzOid && oid != TimestampOid && oid != DateOid {
		return SerializationError(fmt.Sprintf("NullTime.Encode cannot encode into OID %d", oid))
	}

	if !n.Valid {
		w.WriteInt32(-1)
		return nil
	}

	return encodeTime(w, oid, n.Time)
}

// Hstore represents an hstore column. It does not support a null column or null
// key values (use NullHstore for this). Hstore implements the Scanner and
// Encoder interfaces so it may be used both as an argument to Query[Row] and a
// destination for Scan.
type Hstore map[string]string

func (h *Hstore) Scan(vr *ValueReader) error {
	//oid for hstore not standardized, so we check its type name
	if vr.Type().DataTypeName != "hstore" {
		vr.Fatal(ProtocolError(fmt.Sprintf("Cannot decode type %s into Hstore", vr.Type().DataTypeName)))
		return nil
	}

	if vr.Len() == -1 {
		vr.Fatal(ProtocolError("Cannot decode null column into Hstore"))
		return nil
	}

	switch vr.Type().FormatCode {
	case TextFormatCode:
		m, err := parseHstoreToMap(vr.ReadString(vr.Len()))
		if err != nil {
			vr.Fatal(ProtocolError(fmt.Sprintf("Can't decode hstore column: %v", err)))
			return nil
		}
		hm := Hstore(m)
		*h = hm
		return nil
	case BinaryFormatCode:
		vr.Fatal(ProtocolError("Can't decode binary hstore"))
		return nil
	default:
		vr.Fatal(ProtocolError(fmt.Sprintf("Unknown field description format code: %v", vr.Type().FormatCode)))
		return nil
	}
}

func (h Hstore) FormatCode() int16 { return TextFormatCode }

func (h Hstore) Encode(w *WriteBuf, oid Oid) error {
	var buf bytes.Buffer

	i := 0
	for k, v := range h {
		i++
		ks := strings.Replace(k, `\`, `\\`, -1)
		ks = strings.Replace(ks, `"`, `\"`, -1)
		vs := strings.Replace(v, `\`, `\\`, -1)
		vs = strings.Replace(vs, `"`, `\"`, -1)
		buf.WriteString(`"`)
		buf.WriteString(ks)
		buf.WriteString(`"=>"`)
		buf.WriteString(vs)
		buf.WriteString(`"`)
		if i < len(h) {
			buf.WriteString(", ")
		}
	}
	w.WriteInt32(int32(buf.Len()))
	w.WriteBytes(buf.Bytes())
	return nil
}

// NullHstore represents an hstore column that can be null or have null values
// associated with its keys.  NullHstore implements the Scanner and Encoder
// interfaces so it may be used both as an argument to Query[Row] and a
// destination for Scan.
//
// If Valid is false, then the value of the entire hstore column is NULL
// If any of the NullString values in Store has Valid set to false, the key
// appears in the hstore column, but its value is explicitly set to NULL.
type NullHstore struct {
	Hstore map[string]NullString
	Valid  bool
}

func (h *NullHstore) Scan(vr *ValueReader) error {
	//oid for hstore not standardized, so we check its type name
	if vr.Type().DataTypeName != "hstore" {
		vr.Fatal(ProtocolError(fmt.Sprintf("Cannot decode type %s into NullHstore", vr.Type().DataTypeName)))
		return nil
	}

	if vr.Len() == -1 {
		h.Valid = false
		return nil
	}

	switch vr.Type().FormatCode {
	case TextFormatCode:
		store, err := parseHstoreToNullHstore(vr.ReadString(vr.Len()))
		if err != nil {
			vr.Fatal(ProtocolError(fmt.Sprintf("Can't decode hstore column: %v", err)))
			return nil
		}
		h.Valid = true
		h.Hstore = store
		return nil
	case BinaryFormatCode:
		vr.Fatal(ProtocolError("Can't decode binary hstore"))
		return nil
	default:
		vr.Fatal(ProtocolError(fmt.Sprintf("Unknown field description format code: %v", vr.Type().FormatCode)))
		return nil
	}
}

func (h NullHstore) FormatCode() int16 { return TextFormatCode }

func (h NullHstore) Encode(w *WriteBuf, oid Oid) error {
	var buf bytes.Buffer

	if !h.Valid {
		w.WriteInt32(-1)
		return nil
	}

	i := 0
	for k, v := range h.Hstore {
		i++
		ks := strings.Replace(k, `\`, `\\`, -1)
		ks = strings.Replace(ks, `"`, `\"`, -1)
		if v.Valid {
			vs := strings.Replace(v.String, `\`, `\\`, -1)
			vs = strings.Replace(vs, `"`, `\"`, -1)
			buf.WriteString(fmt.Sprintf(`"%s"=>"%s"`, ks, vs))
		} else {
			buf.WriteString(fmt.Sprintf(`"%s"=>NULL`, ks))
		}
		if i < len(h.Hstore) {
			buf.WriteString(", ")
		}
	}
	w.WriteInt32(int32(buf.Len()))
	w.WriteBytes(buf.Bytes())
	return nil
}

// Encode encodes arg into wbuf as the type oid. This allows implementations
// of the Encoder interface to delegate the actual work of encoding to the
// built-in functionality.
func Encode(wbuf *WriteBuf, oid Oid, arg interface{}) error {
	if arg == nil {
		wbuf.WriteInt32(-1)
		return nil
	}

	switch arg := arg.(type) {
	case Encoder:
		return arg.Encode(wbuf, oid)
	case driver.Valuer:
		v, err := arg.Value()
		if err != nil {
			return err
		}
		return Encode(wbuf, oid, v)
	case string:
		return encodeString(wbuf, oid, arg)
	case []AclItem:
		return encodeAclItemSlice(wbuf, oid, arg)
	case []byte:
		return encodeByteSlice(wbuf, oid, arg)
	case [][]byte:
		return encodeByteSliceSlice(wbuf, oid, arg)
	}

	refVal := reflect.ValueOf(arg)

	if refVal.Kind() == reflect.Ptr {
		if refVal.IsNil() {
			wbuf.WriteInt32(-1)
			return nil
		}
		arg = refVal.Elem().Interface()
		return Encode(wbuf, oid, arg)
	}

	if oid == JsonOid {
		return encodeJSON(wbuf, oid, arg)
	}
	if oid == JsonbOid {
		return encodeJSONB(wbuf, oid, arg)
	}

	switch arg := arg.(type) {
	case []string:
		return encodeStringSlice(wbuf, oid, arg)
	case bool:
		return encodeBool(wbuf, oid, arg)
	case []bool:
		return encodeBoolSlice(wbuf, oid, arg)
	case int:
		return encodeInt(wbuf, oid, arg)
	case uint:
		return encodeUInt(wbuf, oid, arg)
	case Char:
		return encodeChar(wbuf, oid, arg)
	case AclItem:
		// The aclitem data type goes over the wire using the same format as string,
		// so just cast to string and use encodeString
		return encodeString(wbuf, oid, string(arg))
	case Name:
		// The name data type goes over the wire using the same format as string,
		// so just cast to string and use encodeString
		return encodeString(wbuf, oid, string(arg))
	case int8:
		return encodeInt8(wbuf, oid, arg)
	case uint8:
		return encodeUInt8(wbuf, oid, arg)
	case int16:
		return encodeInt16(wbuf, oid, arg)
	case []int16:
		return encodeInt16Slice(wbuf, oid, arg)
	case uint16:
		return encodeUInt16(wbuf, oid, arg)
	case []uint16:
		return encodeUInt16Slice(wbuf, oid, arg)
	case int32:
		return encodeInt32(wbuf, oid, arg)
	case []int32:
		return encodeInt32Slice(wbuf, oid, arg)
	case uint32:
		return encodeUInt32(wbuf, oid, arg)
	case []uint32:
		return encodeUInt32Slice(wbuf, oid, arg)
	case int64:
		return encodeInt64(wbuf, oid, arg)
	case []int64:
		return encodeInt64Slice(wbuf, oid, arg)
	case uint64:
		return encodeUInt64(wbuf, oid, arg)
	case []uint64:
		return encodeUInt64Slice(wbuf, oid, arg)
	case float32:
		return encodeFloat32(wbuf, oid, arg)
	case []float32:
		return encodeFloat32Slice(wbuf, oid, arg)
	case float64:
		return encodeFloat64(wbuf, oid, arg)
	case []float64:
		return encodeFloat64Slice(wbuf, oid, arg)
	case time.Time:
		return encodeTime(wbuf, oid, arg)
	case []time.Time:
		return encodeTimeSlice(wbuf, oid, arg)
	case net.IP:
		return encodeIP(wbuf, oid, arg)
	case []net.IP:
		return encodeIPSlice(wbuf, oid, arg)
	case net.IPNet:
		return encodeIPNet(wbuf, oid, arg)
	case []net.IPNet:
		return encodeIPNetSlice(wbuf, oid, arg)
	case Oid:
		return encodeOid(wbuf, oid, arg)
	case Xid:
		return encodeXid(wbuf, oid, arg)
	case Cid:
		return encodeCid(wbuf, oid, arg)
	default:
		if strippedArg, ok := stripNamedType(&refVal); ok {
			return Encode(wbuf, oid, strippedArg)
		}
		return SerializationError(fmt.Sprintf("Cannot encode %T into oid %v - %T must implement Encoder or be converted to a string", arg, oid, arg))
	}
}

func stripNamedType(val *reflect.Value) (interface{}, bool) {
	switch val.Kind() {
	case reflect.Int:
		return int(val.Int()), true
	case reflect.Int8:
		return int8(val.Int()), true
	case reflect.Int16:
		return int16(val.Int()), true
	case reflect.Int32:
		return int32(val.Int()), true
	case reflect.Int64:
		return int64(val.Int()), true
	case reflect.Uint:
		return uint(val.Uint()), true
	case reflect.Uint8:
		return uint8(val.Uint()), true
	case reflect.Uint16:
		return uint16(val.Uint()), true
	case reflect.Uint32:
		return uint32(val.Uint()), true
	case reflect.Uint64:
		return uint64(val.Uint()), true
	case reflect.String:
		return val.String(), true
	}

	return nil, false
}

// Decode decodes from vr into d. d must be a pointer. This allows
// implementations of the Decoder interface to delegate the actual work of
// decoding to the built-in functionality.
func Decode(vr *ValueReader, d interface{}) error {
	switch v := d.(type) {
	case *bool:
		*v = decodeBool(vr)
	case *int:
		n := decodeInt(vr)
		if n < int64(minInt) {
			return fmt.Errorf("%d is less than minimum value for int", n)
		} else if n > int64(maxInt) {
			return fmt.Errorf("%d is greater than maximum value for int", n)
		}
		*v = int(n)
	case *int8:
		n := decodeInt(vr)
		if n < math.MinInt8 {
			return fmt.Errorf("%d is less than minimum value for int8", n)
		} else if n > math.MaxInt8 {
			return fmt.Errorf("%d is greater than maximum value for int8", n)
		}
		*v = int8(n)
	case *int16:
		n := decodeInt(vr)
		if n < math.MinInt16 {
			return fmt.Errorf("%d is less than minimum value for int16", n)
		} else if n > math.MaxInt16 {
			return fmt.Errorf("%d is greater than maximum value for int16", n)
		}
		*v = int16(n)
	case *int32:
		n := decodeInt(vr)
		if n < math.MinInt32 {
			return fmt.Errorf("%d is less than minimum value for int32", n)
		} else if n > math.MaxInt32 {
			return fmt.Errorf("%d is greater than maximum value for int32", n)
		}
		*v = int32(n)
	case *int64:
		n := decodeInt(vr)
		if n < math.MinInt64 {
			return fmt.Errorf("%d is less than minimum value for int64", n)
		} else if n > math.MaxInt64 {
			return fmt.Errorf("%d is greater than maximum value for int64", n)
		}
		*v = int64(n)
	case *uint:
		n := decodeInt(vr)
		if n < 0 {
			return fmt.Errorf("%d is less than zero for uint8", n)
		} else if maxInt == math.MaxInt32 && n > math.MaxUint32 {
			return fmt.Errorf("%d is greater than maximum value for uint", n)
		}
		*v = uint(n)
	case *uint8:
		n := decodeInt(vr)
		if n < 0 {
			return fmt.Errorf("%d is less than zero for uint8", n)
		} else if n > math.MaxUint8 {
			return fmt.Errorf("%d is greater than maximum value for uint8", n)
		}
		*v = uint8(n)
	case *uint16:
		n := decodeInt(vr)
		if n < 0 {
			return fmt.Errorf("%d is less than zero for uint16", n)
		} else if n > math.MaxUint16 {
			return fmt.Errorf("%d is greater than maximum value for uint16", n)
		}
		*v = uint16(n)
	case *uint32:
		n := decodeInt(vr)
		if n < 0 {
			return fmt.Errorf("%d is less than zero for uint32", n)
		} else if n > math.MaxUint32 {
			return fmt.Errorf("%d is greater than maximum value for uint32", n)
		}
		*v = uint32(n)
	case *uint64:
		n := decodeInt(vr)
		if n < 0 {
			return fmt.Errorf("%d is less than zero for uint64", n)
		}
		*v = uint64(n)
	case *Char:
		*v = decodeChar(vr)
	case *AclItem:
		// aclitem goes over the wire just like text
		*v = AclItem(decodeText(vr))
	case *Name:
		// name goes over the wire just like text
		*v = Name(decodeText(vr))
	case *Oid:
		*v = decodeOid(vr)
	case *Xid:
		*v = decodeXid(vr)
	case *Tid:
		*v = decodeTid(vr)
	case *Cid:
		*v = decodeCid(vr)
	case *string:
		*v = decodeText(vr)
	case *float32:
		*v = decodeFloat4(vr)
	case *float64:
		*v = decodeFloat8(vr)
	case *[]AclItem:
		*v = decodeAclItemArray(vr)
	case *[]bool:
		*v = decodeBoolArray(vr)
	case *[]int16:
		*v = decodeInt2Array(vr)
	case *[]uint16:
		*v = decodeInt2ArrayToUInt(vr)
	case *[]int32:
		*v = decodeInt4Array(vr)
	case *[]uint32:
		*v = decodeInt4ArrayToUInt(vr)
	case *[]int64:
		*v = decodeInt8Array(vr)
	case *[]uint64:
		*v = decodeInt8ArrayToUInt(vr)
	case *[]float32:
		*v = decodeFloat4Array(vr)
	case *[]float64:
		*v = decodeFloat8Array(vr)
	case *[]string:
		*v = decodeTextArray(vr)
	case *[]time.Time:
		*v = decodeTimestampArray(vr)
	case *[][]byte:
		*v = decodeByteaArray(vr)
	case *[]interface{}:
		*v = decodeRecord(vr)
	case *time.Time:
		switch vr.Type().DataType {
		case DateOid:
			*v = decodeDate(vr)
		case TimestampTzOid:
			*v = decodeTimestampTz(vr)
		case TimestampOid:
			*v = decodeTimestamp(vr)
		default:
			return fmt.Errorf("Can't convert OID %v to time.Time", vr.Type().DataType)
		}
	case *net.IP:
		ipnet := decodeInet(vr)
		if oneCount, bitCount := ipnet.Mask.Size(); oneCount != bitCount {
			return fmt.Errorf("Cannot decode netmask into *net.IP")
		}
		*v = ipnet.IP
	case *[]net.IP:
		ipnets := decodeInetArray(vr)
		ips := make([]net.IP, len(ipnets))
		for i, ipnet := range ipnets {
			if oneCount, bitCount := ipnet.Mask.Size(); oneCount != bitCount {
				return fmt.Errorf("Cannot decode netmask into *net.IP")
			}
			ips[i] = ipnet.IP
		}
		*v = ips
	case *net.IPNet:
		*v = decodeInet(vr)
	case *[]net.IPNet:
		*v = decodeInetArray(vr)
	default:
		if v := reflect.ValueOf(d); v.Kind() == reflect.Ptr {
			el := v.Elem()
			switch el.Kind() {
			// if d is a pointer to pointer, strip the pointer and try again
			case reflect.Ptr:
				// -1 is a null value
				if vr.Len() == -1 {
					if !el.IsNil() {
						// if the destination pointer is not nil, nil it out
						el.Set(reflect.Zero(el.Type()))
					}
					return nil
				}
				if el.IsNil() {
					// allocate destination
					el.Set(reflect.New(el.Type().Elem()))
				}
				d = el.Interface()
				return Decode(vr, d)
			case reflect.Int, reflect.Int8, reflect.Int16, reflect.Int32, reflect.Int64:
				n := decodeInt(vr)
				if el.OverflowInt(n) {
					return fmt.Errorf("Scan cannot decode %d into %T", n, d)
				}
				el.SetInt(n)
				return nil
			case reflect.Uint, reflect.Uint8, reflect.Uint16, reflect.Uint32, reflect.Uint64:
				n := decodeInt(vr)
				if n < 0 {
					return fmt.Errorf("%d is less than zero for %T", n, d)
				}
				if el.OverflowUint(uint64(n)) {
					return fmt.Errorf("Scan cannot decode %d into %T", n, d)
				}
				el.SetUint(uint64(n))
				return nil
			case reflect.String:
				el.SetString(decodeText(vr))
				return nil
			}
		}
		return fmt.Errorf("Scan cannot decode into %T", d)
	}

	return nil
}

func decodeBool(vr *ValueReader) bool {
	if vr.Len() == -1 {
		vr.Fatal(ProtocolError("Cannot decode null into bool"))
		return false
	}

	if vr.Type().DataType != BoolOid {
		vr.Fatal(ProtocolError(fmt.Sprintf("Cannot decode oid %v into bool", vr.Type().DataType)))
		return false
	}

	if vr.Type().FormatCode != BinaryFormatCode {
		vr.Fatal(ProtocolError(fmt.Sprintf("Unknown field description format code: %v", vr.Type().FormatCode)))
		return false
	}

	if vr.Len() != 1 {
		vr.Fatal(ProtocolError(fmt.Sprintf("Received an invalid size for an bool: %d", vr.Len())))
		return false
	}

	b := vr.ReadByte()
	return b != 0
}

func encodeBool(w *WriteBuf, oid Oid, value bool) error {
	if oid != BoolOid {
		return fmt.Errorf("cannot encode Go %s into oid %d", "bool", oid)
	}

	w.WriteInt32(1)

	var n byte
	if value {
		n = 1
	}

	w.WriteByte(n)

	return nil
}

func decodeInt(vr *ValueReader) int64 {
	switch vr.Type().DataType {
	case Int2Oid:
		return int64(decodeInt2(vr))
	case Int4Oid:
		return int64(decodeInt4(vr))
	case Int8Oid:
		return int64(decodeInt8(vr))
	}

	vr.Fatal(ProtocolError(fmt.Sprintf("Cannot decode oid %v into any integer type", vr.Type().DataType)))
	return 0
}

func decodeInt8(vr *ValueReader) int64 {
	if vr.Len() == -1 {
		vr.Fatal(ProtocolError("Cannot decode null into int64"))
		return 0
	}

	if vr.Type().DataType != Int8Oid {
		vr.Fatal(ProtocolError(fmt.Sprintf("Cannot decode oid %v into int8", vr.Type().DataType)))
		return 0
	}

	if vr.Type().FormatCode != BinaryFormatCode {
		vr.Fatal(ProtocolError(fmt.Sprintf("Unknown field description format code: %v", vr.Type().FormatCode)))
		return 0
	}

	if vr.Len() != 8 {
		vr.Fatal(ProtocolError(fmt.Sprintf("Received an invalid size for an int8: %d", vr.Len())))
		return 0
	}

	return vr.ReadInt64()
}

func decodeChar(vr *ValueReader) Char {
	if vr.Len() == -1 {
		vr.Fatal(ProtocolError("Cannot decode null into char"))
		return Char(0)
	}

	if vr.Type().DataType != CharOid {
		vr.Fatal(ProtocolError(fmt.Sprintf("Cannot decode oid %v into char", vr.Type().DataType)))
		return Char(0)
	}

	if vr.Type().FormatCode != BinaryFormatCode {
		vr.Fatal(ProtocolError(fmt.Sprintf("Unknown field description format code: %v", vr.Type().FormatCode)))
		return Char(0)
	}

	if vr.Len() != 1 {
		vr.Fatal(ProtocolError(fmt.Sprintf("Received an invalid size for a char: %d", vr.Len())))
		return Char(0)
	}

	return Char(vr.ReadByte())
}

func decodeInt2(vr *ValueReader) int16 {
	if vr.Len() == -1 {
		vr.Fatal(ProtocolError("Cannot decode null into int16"))
		return 0
	}

	if vr.Type().DataType != Int2Oid {
		vr.Fatal(ProtocolError(fmt.Sprintf("Cannot decode oid %v into int16", vr.Type().DataType)))
		return 0
	}

	if vr.Type().FormatCode != BinaryFormatCode {
		vr.Fatal(ProtocolError(fmt.Sprintf("Unknown field description format code: %v", vr.Type().FormatCode)))
		return 0
	}

	if vr.Len() != 2 {
		vr.Fatal(ProtocolError(fmt.Sprintf("Received an invalid size for an int2: %d", vr.Len())))
		return 0
	}

	return vr.ReadInt16()
}

func encodeInt(w *WriteBuf, oid Oid, value int) error {
	switch oid {
	case Int2Oid:
		if value < math.MinInt16 {
			return fmt.Errorf("%d is less than min pg:int2", value)
		} else if value > math.MaxInt16 {
			return fmt.Errorf("%d is greater than max pg:int2", value)
		}
		w.WriteInt32(2)
		w.WriteInt16(int16(value))
	case Int4Oid:
		if value < math.MinInt32 {
			return fmt.Errorf("%d is less than min pg:int4", value)
		} else if value > math.MaxInt32 {
			return fmt.Errorf("%d is greater than max pg:int4", value)
		}
		w.WriteInt32(4)
		w.WriteInt32(int32(value))
	case Int8Oid:
		if int64(value) <= int64(math.MaxInt64) {
			w.WriteInt32(8)
			w.WriteInt64(int64(value))
		} else {
			return fmt.Errorf("%d is larger than max int64 %d", value, int64(math.MaxInt64))
		}
	default:
		return fmt.Errorf("cannot encode %s into oid %v", "int8", oid)
	}

	return nil
}

func encodeUInt(w *WriteBuf, oid Oid, value uint) error {
	switch oid {
	case Int2Oid:
		if value > math.MaxInt16 {
			return fmt.Errorf("%d is greater than max pg:int2", value)
		}
		w.WriteInt32(2)
		w.WriteInt16(int16(value))
	case Int4Oid:
		if value > math.MaxInt32 {
			return fmt.Errorf("%d is greater than max pg:int4", value)
		}
		w.WriteInt32(4)
		w.WriteInt32(int32(value))
	case Int8Oid:
		//****** Changed value to int64(value) and math.MaxInt64 to int64(math.MaxInt64)
		if int64(value) > int64(math.MaxInt64) {
			return fmt.Errorf("%d is greater than max pg:int8", value)
		}
		w.WriteInt32(8)
		w.WriteInt64(int64(value))

	default:
		return fmt.Errorf("cannot encode %s into oid %v", "uint8", oid)
	}

	return nil
}

func encodeChar(w *WriteBuf, oid Oid, value Char) error {
	w.WriteInt32(1)
	w.WriteByte(byte(value))
	return nil
}

func encodeInt8(w *WriteBuf, oid Oid, value int8) error {
	switch oid {
	case Int2Oid:
		w.WriteInt32(2)
		w.WriteInt16(int16(value))
	case Int4Oid:
		w.WriteInt32(4)
		w.WriteInt32(int32(value))
	case Int8Oid:
		w.WriteInt32(8)
		w.WriteInt64(int64(value))
	default:
		return fmt.Errorf("cannot encode %s into oid %v", "int8", oid)
	}

	return nil
}

func encodeUInt8(w *WriteBuf, oid Oid, value uint8) error {
	switch oid {
	case Int2Oid:
		w.WriteInt32(2)
		w.WriteInt16(int16(value))
	case Int4Oid:
		w.WriteInt32(4)
		w.WriteInt32(int32(value))
	case Int8Oid:
		w.WriteInt32(8)
		w.WriteInt64(int64(value))
	default:
		return fmt.Errorf("cannot encode %s into oid %v", "uint8", oid)
	}

	return nil
}

func encodeInt16(w *WriteBuf, oid Oid, value int16) error {
	switch oid {
	case Int2Oid:
		w.WriteInt32(2)
		w.WriteInt16(value)
	case Int4Oid:
		w.WriteInt32(4)
		w.WriteInt32(int32(value))
	case Int8Oid:
		w.WriteInt32(8)
		w.WriteInt64(int64(value))
	default:
		return fmt.Errorf("cannot encode %s into oid %v", "int16", oid)
	}

	return nil
}

func encodeUInt16(w *WriteBuf, oid Oid, value uint16) error {
	switch oid {
	case Int2Oid:
		if value <= math.MaxInt16 {
			w.WriteInt32(2)
			w.WriteInt16(int16(value))
		} else {
			return fmt.Errorf("%d is greater than max int16 %d", value, math.MaxInt16)
		}
	case Int4Oid:
		w.WriteInt32(4)
		w.WriteInt32(int32(value))
	case Int8Oid:
		w.WriteInt32(8)
		w.WriteInt64(int64(value))
	default:
		return fmt.Errorf("cannot encode %s into oid %v", "int16", oid)
	}

	return nil
}

func encodeInt32(w *WriteBuf, oid Oid, value int32) error {
	switch oid {
	case Int2Oid:
		if value <= math.MaxInt16 {
			w.WriteInt32(2)
			w.WriteInt16(int16(value))
		} else {
			return fmt.Errorf("%d is greater than max int16 %d", value, math.MaxInt16)
		}
	case Int4Oid:
		w.WriteInt32(4)
		w.WriteInt32(value)
	case Int8Oid:
		w.WriteInt32(8)
		w.WriteInt64(int64(value))
	default:
		return fmt.Errorf("cannot encode %s into oid %v", "int32", oid)
	}

	return nil
}

func encodeUInt32(w *WriteBuf, oid Oid, value uint32) error {
	switch oid {
	case Int2Oid:
		if value <= math.MaxInt16 {
			w.WriteInt32(2)
			w.WriteInt16(int16(value))
		} else {
			return fmt.Errorf("%d is greater than max int16 %d", value, math.MaxInt16)
		}
	case Int4Oid:
		if value <= math.MaxInt32 {
			w.WriteInt32(4)
			w.WriteInt32(int32(value))
		} else {
			return fmt.Errorf("%d is greater than max int32 %d", value, math.MaxInt32)
		}
	case Int8Oid:
		w.WriteInt32(8)
		w.WriteInt64(int64(value))
	default:
		return fmt.Errorf("cannot encode %s into oid %v", "uint32", oid)
	}

	return nil
}

func encodeInt64(w *WriteBuf, oid Oid, value int64) error {
	switch oid {
	case Int2Oid:
		if value <= math.MaxInt16 {
			w.WriteInt32(2)
			w.WriteInt16(int16(value))
		} else {
			return fmt.Errorf("%d is greater than max int16 %d", value, math.MaxInt16)
		}
	case Int4Oid:
		if value <= math.MaxInt32 {
			w.WriteInt32(4)
			w.WriteInt32(int32(value))
		} else {
			return fmt.Errorf("%d is greater than max int32 %d", value, math.MaxInt32)
		}
	case Int8Oid:
		w.WriteInt32(8)
		w.WriteInt64(value)
	default:
		return fmt.Errorf("cannot encode %s into oid %v", "int64", oid)
	}

	return nil
}

func encodeUInt64(w *WriteBuf, oid Oid, value uint64) error {
	switch oid {
	case Int2Oid:
		if value <= math.MaxInt16 {
			w.WriteInt32(2)
			w.WriteInt16(int16(value))
		} else {
			return fmt.Errorf("%d is greater than max int16 %d", value, math.MaxInt16)
		}
	case Int4Oid:
		if value <= math.MaxInt32 {
			w.WriteInt32(4)
			w.WriteInt32(int32(value))
		} else {
			return fmt.Errorf("%d is greater than max int32 %d", value, math.MaxInt32)
		}
	case Int8Oid:

		if value <= math.MaxInt64 {
			w.WriteInt32(8)
			w.WriteInt64(int64(value))
		} else {
			return fmt.Errorf("%d is greater than max int64 %d", value, int64(math.MaxInt64))
		}
	default:
		return fmt.Errorf("cannot encode %s into oid %v", "uint64", oid)
	}

	return nil
}

func decodeInt4(vr *ValueReader) int32 {
	if vr.Len() == -1 {
		vr.Fatal(ProtocolError("Cannot decode null into int32"))
		return 0
	}

	if vr.Type().DataType != Int4Oid {
		vr.Fatal(ProtocolError(fmt.Sprintf("Cannot decode oid %v into int32", vr.Type().DataType)))
		return 0
	}

	if vr.Type().FormatCode != BinaryFormatCode {
		vr.Fatal(ProtocolError(fmt.Sprintf("Unknown field description format code: %v", vr.Type().FormatCode)))
		return 0
	}

	if vr.Len() != 4 {
		vr.Fatal(ProtocolError(fmt.Sprintf("Received an invalid size for an int4: %d", vr.Len())))
		return 0
	}

	return vr.ReadInt32()
}

func decodeOid(vr *ValueReader) Oid {
	if vr.Len() == -1 {
		vr.Fatal(ProtocolError("Cannot decode null into Oid"))
		return Oid(0)
	}

	if vr.Type().DataType != OidOid {
		vr.Fatal(ProtocolError(fmt.Sprintf("Cannot decode oid %v into pgx.Oid", vr.Type().DataType)))
		return Oid(0)
	}

	// Oid needs to decode text format because it is used in loadPgTypes
	switch vr.Type().FormatCode {
	case TextFormatCode:
		s := vr.ReadString(vr.Len())
		n, err := strconv.ParseUint(s, 10, 32)
		if err != nil {
			vr.Fatal(ProtocolError(fmt.Sprintf("Received invalid Oid: %v", s)))
		}
		return Oid(n)
	case BinaryFormatCode:
		if vr.Len() != 4 {
			vr.Fatal(ProtocolError(fmt.Sprintf("Received an invalid size for an Oid: %d", vr.Len())))
			return Oid(0)
		}
		return Oid(vr.ReadInt32())
	default:
		vr.Fatal(ProtocolError(fmt.Sprintf("Unknown field description format code: %v", vr.Type().FormatCode)))
		return Oid(0)
	}
}

func encodeOid(w *WriteBuf, oid Oid, value Oid) error {
	if oid != OidOid {
		return fmt.Errorf("cannot encode Go %s into oid %d", "pgx.Oid", oid)
	}

	w.WriteInt32(4)
	w.WriteUint32(uint32(value))

	return nil
}

func decodeXid(vr *ValueReader) Xid {
	if vr.Len() == -1 {
		vr.Fatal(ProtocolError("Cannot decode null into Xid"))
		return Xid(0)
	}

	if vr.Type().DataType != XidOid {
		vr.Fatal(ProtocolError(fmt.Sprintf("Cannot decode oid %v into pgx.Xid", vr.Type().DataType)))
		return Xid(0)
	}

	// Unlikely Xid will ever go over the wire as text format, but who knows?
	switch vr.Type().FormatCode {
	case TextFormatCode:
		s := vr.ReadString(vr.Len())
		n, err := strconv.ParseUint(s, 10, 32)
		if err != nil {
			vr.Fatal(ProtocolError(fmt.Sprintf("Received invalid Oid: %v", s)))
		}
		return Xid(n)
	case BinaryFormatCode:
		if vr.Len() != 4 {
			vr.Fatal(ProtocolError(fmt.Sprintf("Received an invalid size for an Oid: %d", vr.Len())))
			return Xid(0)
		}
		return Xid(vr.ReadUint32())
	default:
		vr.Fatal(ProtocolError(fmt.Sprintf("Unknown field description format code: %v", vr.Type().FormatCode)))
		return Xid(0)
	}
}

func encodeXid(w *WriteBuf, oid Oid, value Xid) error {
	if oid != XidOid {
		return fmt.Errorf("cannot encode Go %s into oid %d", "pgx.Xid", oid)
	}

	w.WriteInt32(4)
	w.WriteUint32(uint32(value))

	return nil
}

func decodeCid(vr *ValueReader) Cid {
	if vr.Len() == -1 {
		vr.Fatal(ProtocolError("Cannot decode null into Cid"))
		return Cid(0)
	}

	if vr.Type().DataType != CidOid {
		vr.Fatal(ProtocolError(fmt.Sprintf("Cannot decode oid %v into pgx.Cid", vr.Type().DataType)))
		return Cid(0)
	}

	// Unlikely Cid will ever go over the wire as text format, but who knows?
	switch vr.Type().FormatCode {
	case TextFormatCode:
		s := vr.ReadString(vr.Len())
		n, err := strconv.ParseUint(s, 10, 32)
		if err != nil {
			vr.Fatal(ProtocolError(fmt.Sprintf("Received invalid Oid: %v", s)))
		}
		return Cid(n)
	case BinaryFormatCode:
		if vr.Len() != 4 {
			vr.Fatal(ProtocolError(fmt.Sprintf("Received an invalid size for an Oid: %d", vr.Len())))
			return Cid(0)
		}
		return Cid(vr.ReadUint32())
	default:
		vr.Fatal(ProtocolError(fmt.Sprintf("Unknown field description format code: %v", vr.Type().FormatCode)))
		return Cid(0)
	}
}

func encodeCid(w *WriteBuf, oid Oid, value Cid) error {
	if oid != CidOid {
		return fmt.Errorf("cannot encode Go %s into oid %d", "pgx.Cid", oid)
	}

	w.WriteInt32(4)
	w.WriteUint32(uint32(value))

	return nil
}

// Note that we do not match negative numbers, because neither the
// BlockNumber nor OffsetNumber of a Tid can be negative.
var tidRegexp *regexp.Regexp = regexp.MustCompile(`^\((\d*),(\d*)\)$`)

func decodeTid(vr *ValueReader) Tid {
	if vr.Len() == -1 {
		vr.Fatal(ProtocolError("Cannot decode null into Tid"))
		return Tid{BlockNumber: 0, OffsetNumber: 0}
	}

	if vr.Type().DataType != TidOid {
		vr.Fatal(ProtocolError(fmt.Sprintf("Cannot decode oid %v into pgx.Tid", vr.Type().DataType)))
		return Tid{BlockNumber: 0, OffsetNumber: 0}
	}

	// Unlikely Tid will ever go over the wire as text format, but who knows?
	switch vr.Type().FormatCode {
	case TextFormatCode:
		s := vr.ReadString(vr.Len())

		match := tidRegexp.FindStringSubmatch(s)
		if match == nil {
			vr.Fatal(ProtocolError(fmt.Sprintf("Received invalid Oid: %v", s)))
			return Tid{BlockNumber: 0, OffsetNumber: 0}
		}

		blockNumber, err := strconv.ParseUint(s, 10, 16)
		if err != nil {
			vr.Fatal(ProtocolError(fmt.Sprintf("Received invalid BlockNumber part of a Tid: %v", s)))
		}

		offsetNumber, err := strconv.ParseUint(s, 10, 16)
		if err != nil {
			vr.Fatal(ProtocolError(fmt.Sprintf("Received invalid offsetNumber part of a Tid: %v", s)))
		}
		return Tid{BlockNumber: uint32(blockNumber), OffsetNumber: uint16(offsetNumber)}
	case BinaryFormatCode:
		if vr.Len() != 6 {
			vr.Fatal(ProtocolError(fmt.Sprintf("Received an invalid size for an Oid: %d", vr.Len())))
			return Tid{BlockNumber: 0, OffsetNumber: 0}
		}
		return Tid{BlockNumber: vr.ReadUint32(), OffsetNumber: vr.ReadUint16()}
	default:
		vr.Fatal(ProtocolError(fmt.Sprintf("Unknown field description format code: %v", vr.Type().FormatCode)))
		return Tid{BlockNumber: 0, OffsetNumber: 0}
	}
}

func encodeTid(w *WriteBuf, oid Oid, value Tid) error {
	if oid != TidOid {
		return fmt.Errorf("cannot encode Go %s into oid %d", "pgx.Tid", oid)
	}

	w.WriteInt32(6)
	w.WriteUint32(value.BlockNumber)
	w.WriteUint16(value.OffsetNumber)

	return nil
}

func decodeFloat4(vr *ValueReader) float32 {
	if vr.Len() == -1 {
		vr.Fatal(ProtocolError("Cannot decode null into float32"))
		return 0
	}

	if vr.Type().DataType != Float4Oid {
		vr.Fatal(ProtocolError(fmt.Sprintf("Cannot decode oid %v into float32", vr.Type().DataType)))
		return 0
	}

	if vr.Type().FormatCode != BinaryFormatCode {
		vr.Fatal(ProtocolError(fmt.Sprintf("Unknown field description format code: %v", vr.Type().FormatCode)))
		return 0
	}

	if vr.Len() != 4 {
		vr.Fatal(ProtocolError(fmt.Sprintf("Received an invalid size for an float4: %d", vr.Len())))
		return 0
	}

	i := vr.ReadInt32()
	return math.Float32frombits(uint32(i))
}

func encodeFloat32(w *WriteBuf, oid Oid, value float32) error {
	switch oid {
	case Float4Oid:
		w.WriteInt32(4)
		w.WriteInt32(int32(math.Float32bits(value)))
	case Float8Oid:
		w.WriteInt32(8)
		w.WriteInt64(int64(math.Float64bits(float64(value))))
	default:
		return fmt.Errorf("cannot encode %s into oid %v", "float32", oid)
	}

	return nil
}

func decodeFloat8(vr *ValueReader) float64 {
	if vr.Len() == -1 {
		vr.Fatal(ProtocolError("Cannot decode null into float64"))
		return 0
	}

	if vr.Type().DataType != Float8Oid {
		vr.Fatal(ProtocolError(fmt.Sprintf("Cannot decode oid %v into float64", vr.Type().DataType)))
		return 0
	}

	if vr.Type().FormatCode != BinaryFormatCode {
		vr.Fatal(ProtocolError(fmt.Sprintf("Unknown field description format code: %v", vr.Type().FormatCode)))
		return 0
	}

	if vr.Len() != 8 {
		vr.Fatal(ProtocolError(fmt.Sprintf("Received an invalid size for an float8: %d", vr.Len())))
		return 0
	}

	i := vr.ReadInt64()
	return math.Float64frombits(uint64(i))
}

func encodeFloat64(w *WriteBuf, oid Oid, value float64) error {
	switch oid {
	case Float8Oid:
		w.WriteInt32(8)
		w.WriteInt64(int64(math.Float64bits(value)))
	default:
		return fmt.Errorf("cannot encode %s into oid %v", "float64", oid)
	}

	return nil
}

func decodeText(vr *ValueReader) string {
	if vr.Len() == -1 {
		vr.Fatal(ProtocolError("Cannot decode null into string"))
		return ""
	}

	return vr.ReadString(vr.Len())
}

func encodeString(w *WriteBuf, oid Oid, value string) error {
	w.WriteInt32(int32(len(value)))
	w.WriteBytes([]byte(value))
	return nil
}

func decodeBytea(vr *ValueReader) []byte {
	if vr.Len() == -1 {
		return nil
	}

	if vr.Type().DataType != ByteaOid {
		vr.Fatal(ProtocolError(fmt.Sprintf("Cannot decode oid %v into []byte", vr.Type().DataType)))
		return nil
	}

	if vr.Type().FormatCode != BinaryFormatCode {
		vr.Fatal(ProtocolError(fmt.Sprintf("Unknown field description format code: %v", vr.Type().FormatCode)))
		return nil
	}

	return vr.ReadBytes(vr.Len())
}

func encodeByteSlice(w *WriteBuf, oid Oid, value []byte) error {
	w.WriteInt32(int32(len(value)))
	w.WriteBytes(value)

	return nil
}

func decodeJSON(vr *ValueReader, d interface{}) error {
	if vr.Len() == -1 {
		return nil
	}

	if vr.Type().DataType != JsonOid {
		vr.Fatal(ProtocolError(fmt.Sprintf("Cannot decode oid %v into json", vr.Type().DataType)))
	}

	bytes := vr.ReadBytes(vr.Len())
	err := json.Unmarshal(bytes, d)
	if err != nil {
		vr.Fatal(err)
	}
	return err
}

func encodeJSON(w *WriteBuf, oid Oid, value interface{}) error {
	if oid != JsonOid {
		return fmt.Errorf("cannot encode JSON into oid %v", oid)
	}

	s, err := json.Marshal(value)
	if err != nil {
		return fmt.Errorf("Failed to encode json from type: %T", value)
	}

	w.WriteInt32(int32(len(s)))
	w.WriteBytes(s)

	return nil
}

func decodeJSONB(vr *ValueReader, d interface{}) error {
	if vr.Len() == -1 {
		return nil
	}

	if vr.Type().DataType != JsonbOid {
		err := ProtocolError(fmt.Sprintf("Cannot decode oid %v into jsonb", vr.Type().DataType))
		vr.Fatal(err)
		return err
	}

	bytes := vr.ReadBytes(vr.Len())
	if vr.Type().FormatCode == BinaryFormatCode {
		if bytes[0] != 1 {
			err := ProtocolError(fmt.Sprintf("Unknown jsonb format byte: %x", bytes[0]))
			vr.Fatal(err)
			return err
		}
		bytes = bytes[1:]
	}

	err := json.Unmarshal(bytes, d)
	if err != nil {
		vr.Fatal(err)
	}
	return err
}

func encodeJSONB(w *WriteBuf, oid Oid, value interface{}) error {
	if oid != JsonbOid {
		return fmt.Errorf("cannot encode JSON into oid %v", oid)
	}

	s, err := json.Marshal(value)
	if err != nil {
		return fmt.Errorf("Failed to encode json from type: %T", value)
	}

	w.WriteInt32(int32(len(s) + 1))
	w.WriteByte(1) // JSONB format header
	w.WriteBytes(s)

	return nil
}

func decodeDate(vr *ValueReader) time.Time {
	var zeroTime time.Time

	if vr.Len() == -1 {
		vr.Fatal(ProtocolError("Cannot decode null into time.Time"))
		return zeroTime
	}

	if vr.Type().DataType != DateOid {
		vr.Fatal(ProtocolError(fmt.Sprintf("Cannot decode oid %v into time.Time", vr.Type().DataType)))
		return zeroTime
	}

	if vr.Type().FormatCode != BinaryFormatCode {
		vr.Fatal(ProtocolError(fmt.Sprintf("Unknown field description format code: %v", vr.Type().FormatCode)))
		return zeroTime
	}

	if vr.Len() != 4 {
		vr.Fatal(ProtocolError(fmt.Sprintf("Received an invalid size for an date: %d", vr.Len())))
	}
	dayOffset := vr.ReadInt32()
	return time.Date(2000, 1, int(1+dayOffset), 0, 0, 0, 0, time.Local)
}

func encodeTime(w *WriteBuf, oid Oid, value time.Time) error {
	switch oid {
	case DateOid:
		tUnix := time.Date(value.Year(), value.Month(), value.Day(), 0, 0, 0, 0, time.UTC).Unix()
		dateEpoch := time.Date(2000, 1, 1, 0, 0, 0, 0, time.UTC).Unix()

		secSinceDateEpoch := tUnix - dateEpoch
		daysSinceDateEpoch := secSinceDateEpoch / 86400

		w.WriteInt32(4)
		w.WriteInt32(int32(daysSinceDateEpoch))

		return nil
	case TimestampTzOid, TimestampOid:
		microsecSinceUnixEpoch := value.Unix()*1000000 + int64(value.Nanosecond())/1000
		microsecSinceY2K := microsecSinceUnixEpoch - microsecFromUnixEpochToY2K

		w.WriteInt32(8)
		w.WriteInt64(microsecSinceY2K)

		return nil
	default:
		return fmt.Errorf("cannot encode %s into oid %v", "time.Time", oid)
	}
}

const microsecFromUnixEpochToY2K = 946684800 * 1000000

func decodeTimestampTz(vr *ValueReader) time.Time {
	var zeroTime time.Time

	if vr.Len() == -1 {
		vr.Fatal(ProtocolError("Cannot decode null into time.Time"))
		return zeroTime
	}

	if vr.Type().DataType != TimestampTzOid {
		vr.Fatal(ProtocolError(fmt.Sprintf("Cannot decode oid %v into time.Time", vr.Type().DataType)))
		return zeroTime
	}

	if vr.Type().FormatCode != BinaryFormatCode {
		vr.Fatal(ProtocolError(fmt.Sprintf("Unknown field description format code: %v", vr.Type().FormatCode)))
		return zeroTime
	}

	if vr.Len() != 8 {
		vr.Fatal(ProtocolError(fmt.Sprintf("Received an invalid size for an timestamptz: %d", vr.Len())))
		return zeroTime
	}

	microsecSinceY2K := vr.ReadInt64()
	microsecSinceUnixEpoch := microsecFromUnixEpochToY2K + microsecSinceY2K
	return time.Unix(microsecSinceUnixEpoch/1000000, (microsecSinceUnixEpoch%1000000)*1000)
}

func decodeTimestamp(vr *ValueReader) time.Time {
	var zeroTime time.Time

	if vr.Len() == -1 {
		vr.Fatal(ProtocolError("Cannot decode null into timestamp"))
		return zeroTime
	}

	if vr.Type().DataType != TimestampOid {
		vr.Fatal(ProtocolError(fmt.Sprintf("Cannot decode oid %v into time.Time", vr.Type().DataType)))
		return zeroTime
	}

	if vr.Type().FormatCode != BinaryFormatCode {
		vr.Fatal(ProtocolError(fmt.Sprintf("Unknown field description format code: %v", vr.Type().FormatCode)))
		return zeroTime
	}

	if vr.Len() != 8 {
		vr.Fatal(ProtocolError(fmt.Sprintf("Received an invalid size for an timestamp: %d", vr.Len())))
		return zeroTime
	}

	microsecSinceY2K := vr.ReadInt64()
	microsecSinceUnixEpoch := microsecFromUnixEpochToY2K + microsecSinceY2K
	return time.Unix(microsecSinceUnixEpoch/1000000, (microsecSinceUnixEpoch%1000000)*1000)
}

func decodeInet(vr *ValueReader) net.IPNet {
	var zero net.IPNet

	if vr.Len() == -1 {
		vr.Fatal(ProtocolError("Cannot decode null into net.IPNet"))
		return zero
	}

	if vr.Type().FormatCode != BinaryFormatCode {
		vr.Fatal(ProtocolError(fmt.Sprintf("Unknown field description format code: %v", vr.Type().FormatCode)))
		return zero
	}

	pgType := vr.Type()
	if pgType.DataType != InetOid && pgType.DataType != CidrOid {
		vr.Fatal(ProtocolError(fmt.Sprintf("Cannot decode oid %v into %s", pgType.DataType, pgType.Name)))
		return zero
	}
	if vr.Len() != 8 && vr.Len() != 20 {
		vr.Fatal(ProtocolError(fmt.Sprintf("Received an invalid size for a %s: %d", pgType.Name, vr.Len())))
		return zero
	}

	vr.ReadByte() // ignore family
	bits := vr.ReadByte()
	vr.ReadByte() // ignore is_cidr
	addressLength := vr.ReadByte()

	var ipnet net.IPNet
	ipnet.IP = vr.ReadBytes(int32(addressLength))
	ipnet.Mask = net.CIDRMask(int(bits), int(addressLength)*8)

	return ipnet
}

func encodeIPNet(w *WriteBuf, oid Oid, value net.IPNet) error {
	if oid != InetOid && oid != CidrOid {
		return fmt.Errorf("cannot encode %s into oid %v", "net.IPNet", oid)
	}

	var size int32
	var family byte
	switch len(value.IP) {
	case net.IPv4len:
		size = 8
		family = *w.conn.pgsqlAfInet
	case net.IPv6len:
		size = 20
		family = *w.conn.pgsqlAfInet6
	default:
		return fmt.Errorf("Unexpected IP length: %v", len(value.IP))
	}

	w.WriteInt32(size)
	w.WriteByte(family)
	ones, _ := value.Mask.Size()
	w.WriteByte(byte(ones))
	w.WriteByte(0) // is_cidr is ignored on server
	w.WriteByte(byte(len(value.IP)))
	w.WriteBytes(value.IP)

	return nil
}

func encodeIP(w *WriteBuf, oid Oid, value net.IP) error {
	if oid != InetOid && oid != CidrOid {
		return fmt.Errorf("cannot encode %s into oid %v", "net.IP", oid)
	}

	var ipnet net.IPNet
	ipnet.IP = value
	bitCount := len(value) * 8
	ipnet.Mask = net.CIDRMask(bitCount, bitCount)
	return encodeIPNet(w, oid, ipnet)
}

func decodeRecord(vr *ValueReader) []interface{} {
	if vr.Len() == -1 {
		return nil
	}

	if vr.Type().FormatCode != BinaryFormatCode {
		vr.Fatal(ProtocolError(fmt.Sprintf("Unknown field description format code: %v", vr.Type().FormatCode)))
		return nil
	}

	if vr.Type().DataType != RecordOid {
		vr.Fatal(ProtocolError(fmt.Sprintf("Cannot decode oid %v into []interface{}", vr.Type().DataType)))
		return nil
	}

	valueCount := vr.ReadInt32()
	record := make([]interface{}, 0, int(valueCount))

	for i := int32(0); i < valueCount; i++ {
		fd := FieldDescription{FormatCode: BinaryFormatCode}
		fieldVR := ValueReader{mr: vr.mr, fd: &fd}
		fd.DataType = vr.ReadOid()
		fieldVR.valueBytesRemaining = vr.ReadInt32()
		vr.valueBytesRemaining -= fieldVR.valueBytesRemaining

		switch fd.DataType {
		case BoolOid:
			record = append(record, decodeBool(&fieldVR))
		case ByteaOid:
			record = append(record, decodeBytea(&fieldVR))
		case Int8Oid:
			record = append(record, decodeInt8(&fieldVR))
		case Int2Oid:
			record = append(record, decodeInt2(&fieldVR))
		case Int4Oid:
			record = append(record, decodeInt4(&fieldVR))
		case OidOid:
			record = append(record, decodeOid(&fieldVR))
		case Float4Oid:
			record = append(record, decodeFloat4(&fieldVR))
		case Float8Oid:
			record = append(record, decodeFloat8(&fieldVR))
		case DateOid:
			record = append(record, decodeDate(&fieldVR))
		case TimestampTzOid:
			record = append(record, decodeTimestampTz(&fieldVR))
		case TimestampOid:
			record = append(record, decodeTimestamp(&fieldVR))
		case InetOid, CidrOid:
			record = append(record, decodeInet(&fieldVR))
		case TextOid, VarcharOid, UnknownOid:
			record = append(record, decodeText(&fieldVR))
		default:
			vr.Fatal(fmt.Errorf("decodeRecord cannot decode oid %d", fd.DataType))
			return nil
		}

		// Consume any remaining data
		if fieldVR.Len() > 0 {
			fieldVR.ReadBytes(fieldVR.Len())
		}

		if fieldVR.Err() != nil {
			vr.Fatal(fieldVR.Err())
			return nil
		}
	}

	return record
}

func decode1dArrayHeader(vr *ValueReader) (length int32, err error) {
	numDims := vr.ReadInt32()
	if numDims > 1 {
		return 0, ProtocolError(fmt.Sprintf("Expected array to have 0 or 1 dimension, but it had %v", numDims))
	}

	vr.ReadInt32() // 0 if no nulls / 1 if there is one or more nulls -- but we don't care
	vr.ReadInt32() // element oid

	if numDims == 0 {
		return 0, nil
	}

	length = vr.ReadInt32()

	idxFirstElem := vr.ReadInt32()
	if idxFirstElem != 1 {
		return 0, ProtocolError(fmt.Sprintf("Expected array's first element to start a index 1, but it is %d", idxFirstElem))
	}

	return length, nil
}

func decodeBoolArray(vr *ValueReader) []bool {
	if vr.Len() == -1 {
		return nil
	}

	if vr.Type().DataType != BoolArrayOid {
		vr.Fatal(ProtocolError(fmt.Sprintf("Cannot decode oid %v into []bool", vr.Type().DataType)))
		return nil
	}

	if vr.Type().FormatCode != BinaryFormatCode {
		vr.Fatal(ProtocolError(fmt.Sprintf("Unknown field description format code: %v", vr.Type().FormatCode)))
		return nil
	}

	numElems, err := decode1dArrayHeader(vr)
	if err != nil {
		vr.Fatal(err)
		return nil
	}

	a := make([]bool, int(numElems))
	for i := 0; i < len(a); i++ {
		elSize := vr.ReadInt32()
		switch elSize {
		case 1:
			if vr.ReadByte() == 1 {
				a[i] = true
			}
		case -1:
			vr.Fatal(ProtocolError("Cannot decode null element"))
			return nil
		default:
			vr.Fatal(ProtocolError(fmt.Sprintf("Received an invalid size for an bool element: %d", elSize)))
			return nil
		}
	}

	return a
}

func encodeBoolSlice(w *WriteBuf, oid Oid, slice []bool) error {
	if oid != BoolArrayOid {
		return fmt.Errorf("cannot encode Go %s into oid %d", "[]bool", oid)
	}

	encodeArrayHeader(w, BoolOid, len(slice), 5)
	for _, v := range slice {
		w.WriteInt32(1)
		var b byte
		if v {
			b = 1
		}
		w.WriteByte(b)
	}

	return nil
}

func decodeByteaArray(vr *ValueReader) [][]byte {
	if vr.Len() == -1 {
		return nil
	}

	if vr.Type().DataType != ByteaArrayOid {
		vr.Fatal(ProtocolError(fmt.Sprintf("Cannot decode oid %v into [][]byte", vr.Type().DataType)))
		return nil
	}

	if vr.Type().FormatCode != BinaryFormatCode {
		vr.Fatal(ProtocolError(fmt.Sprintf("Unknown field description format code: %v", vr.Type().FormatCode)))
		return nil
	}

	numElems, err := decode1dArrayHeader(vr)
	if err != nil {
		vr.Fatal(err)
		return nil
	}

	a := make([][]byte, int(numElems))
	for i := 0; i < len(a); i++ {
		elSize := vr.ReadInt32()
		switch elSize {
		case -1:
			vr.Fatal(ProtocolError("Cannot decode null element"))
			return nil
		default:
			a[i] = vr.ReadBytes(elSize)
		}
	}

	return a
}

func encodeByteSliceSlice(w *WriteBuf, oid Oid, value [][]byte) error {
	if oid != ByteaArrayOid {
		return fmt.Errorf("cannot encode Go %s into oid %d", "[][]byte", oid)
	}

	size := 20 // array header size
	for _, el := range value {
		size += 4 + len(el)
	}

	w.WriteInt32(int32(size))

	w.WriteInt32(1)                 // number of dimensions
	w.WriteInt32(0)                 // no nulls
	w.WriteInt32(int32(ByteaOid))   // type of elements
	w.WriteInt32(int32(len(value))) // number of elements
	w.WriteInt32(1)                 // index of first element

	for _, el := range value {
		encodeByteSlice(w, ByteaOid, el)
	}

	return nil
}

func decodeInt2Array(vr *ValueReader) []int16 {
	if vr.Len() == -1 {
		return nil
	}

	if vr.Type().DataType != Int2ArrayOid {
		vr.Fatal(ProtocolError(fmt.Sprintf("Cannot decode oid %v into []int16", vr.Type().DataType)))
		return nil
	}

	if vr.Type().FormatCode != BinaryFormatCode {
		vr.Fatal(ProtocolError(fmt.Sprintf("Unknown field description format code: %v", vr.Type().FormatCode)))
		return nil
	}

	numElems, err := decode1dArrayHeader(vr)
	if err != nil {
		vr.Fatal(err)
		return nil
	}

	a := make([]int16, int(numElems))
	for i := 0; i < len(a); i++ {
		elSize := vr.ReadInt32()
		switch elSize {
		case 2:
			a[i] = vr.ReadInt16()
		case -1:
			vr.Fatal(ProtocolError("Cannot decode null element"))
			return nil
		default:
			vr.Fatal(ProtocolError(fmt.Sprintf("Received an invalid size for an int2 element: %d", elSize)))
			return nil
		}
	}

	return a
}

func decodeInt2ArrayToUInt(vr *ValueReader) []uint16 {
	if vr.Len() == -1 {
		return nil
	}

	if vr.Type().DataType != Int2ArrayOid {
		vr.Fatal(ProtocolError(fmt.Sprintf("Cannot decode oid %v into []uint16", vr.Type().DataType)))
		return nil
	}

	if vr.Type().FormatCode != BinaryFormatCode {
		vr.Fatal(ProtocolError(fmt.Sprintf("Unknown field description format code: %v", vr.Type().FormatCode)))
		return nil
	}

	numElems, err := decode1dArrayHeader(vr)
	if err != nil {
		vr.Fatal(err)
		return nil
	}

	a := make([]uint16, int(numElems))
	for i := 0; i < len(a); i++ {
		elSize := vr.ReadInt32()
		switch elSize {
		case 2:
			tmp := vr.ReadInt16()
			if tmp < 0 {
				vr.Fatal(ProtocolError(fmt.Sprintf("%d is less than zero for uint16", tmp)))
				return nil
			}
			a[i] = uint16(tmp)
		case -1:
			vr.Fatal(ProtocolError("Cannot decode null element"))
			return nil
		default:
			vr.Fatal(ProtocolError(fmt.Sprintf("Received an invalid size for an int2 element: %d", elSize)))
			return nil
		}
	}

	return a
}

func encodeInt16Slice(w *WriteBuf, oid Oid, slice []int16) error {
	if oid != Int2ArrayOid {
		return fmt.Errorf("cannot encode Go %s into oid %d", "[]int16", oid)
	}

	encodeArrayHeader(w, Int2Oid, len(slice), 6)
	for _, v := range slice {
		w.WriteInt32(2)
		w.WriteInt16(v)
	}

	return nil
}

func encodeUInt16Slice(w *WriteBuf, oid Oid, slice []uint16) error {
	if oid != Int2ArrayOid {
		return fmt.Errorf("cannot encode Go %s into oid %d", "[]uint16", oid)
	}

	encodeArrayHeader(w, Int2Oid, len(slice), 6)
	for _, v := range slice {
		if v <= math.MaxInt16 {
			w.WriteInt32(2)
			w.WriteInt16(int16(v))
		} else {
			return fmt.Errorf("%d is greater than max smallint %d", v, math.MaxInt16)
		}
	}

	return nil
}

func decodeInt4Array(vr *ValueReader) []int32 {
	if vr.Len() == -1 {
		return nil
	}

	if vr.Type().DataType != Int4ArrayOid {
		vr.Fatal(ProtocolError(fmt.Sprintf("Cannot decode oid %v into []int32", vr.Type().DataType)))
		return nil
	}

	if vr.Type().FormatCode != BinaryFormatCode {
		vr.Fatal(ProtocolError(fmt.Sprintf("Unknown field description format code: %v", vr.Type().FormatCode)))
		return nil
	}

	numElems, err := decode1dArrayHeader(vr)
	if err != nil {
		vr.Fatal(err)
		return nil
	}

	a := make([]int32, int(numElems))
	for i := 0; i < len(a); i++ {
		elSize := vr.ReadInt32()
		switch elSize {
		case 4:
			a[i] = vr.ReadInt32()
		case -1:
			vr.Fatal(ProtocolError("Cannot decode null element"))
			return nil
		default:
			vr.Fatal(ProtocolError(fmt.Sprintf("Received an invalid size for an int4 element: %d", elSize)))
			return nil
		}
	}

	return a
}

func decodeInt4ArrayToUInt(vr *ValueReader) []uint32 {
	if vr.Len() == -1 {
		return nil
	}

	if vr.Type().DataType != Int4ArrayOid {
		vr.Fatal(ProtocolError(fmt.Sprintf("Cannot decode oid %v into []uint32", vr.Type().DataType)))
		return nil
	}

	if vr.Type().FormatCode != BinaryFormatCode {
		vr.Fatal(ProtocolError(fmt.Sprintf("Unknown field description format code: %v", vr.Type().FormatCode)))
		return nil
	}

	numElems, err := decode1dArrayHeader(vr)
	if err != nil {
		vr.Fatal(err)
		return nil
	}
=======
>>>>>>> 534ea4a9

	"github.com/jackc/pgx/pgio"
	"github.com/jackc/pgx/pgtype"
	"github.com/pkg/errors"
)

// PostgreSQL format codes
const (
	TextFormatCode   = 0
	BinaryFormatCode = 1
)

// SerializationError occurs on failure to encode or decode a value
type SerializationError string

func (e SerializationError) Error() string {
	return string(e)
}

func convertSimpleArgument(ci *pgtype.ConnInfo, arg interface{}) (interface{}, error) {
	if arg == nil {
		return nil, nil
	}

	switch arg := arg.(type) {
	case driver.Valuer:
		return arg.Value()
	case pgtype.TextEncoder:
		buf, err := arg.EncodeText(ci, nil)
		if err != nil {
			return nil, err
		}
		if buf == nil {
			return nil, nil
		}
		return string(buf), nil
	case int64:
		return arg, nil
	case float64:
		return arg, nil
	case bool:
		return arg, nil
	case time.Time:
		return arg, nil
	case string:
		return arg, nil
	case []byte:
		return arg, nil
	case int8:
		return int64(arg), nil
	case int16:
		return int64(arg), nil
	case int32:
		return int64(arg), nil
	case int:
		return int64(arg), nil
	case uint8:
		return int64(arg), nil
	case uint16:
		return int64(arg), nil
	case uint32:
		return int64(arg), nil
	case uint64:
		if arg > math.MaxInt64 {
			return nil, errors.Errorf("arg too big for int64: %v", arg)
		}
		return int64(arg), nil
	case uint:
		if arg > math.MaxInt64 {
			return nil, errors.Errorf("arg too big for int64: %v", arg)
		}
		return int64(arg), nil
	case float32:
		return float64(arg), nil
	}

	refVal := reflect.ValueOf(arg)

	if refVal.Kind() == reflect.Ptr {
		if refVal.IsNil() {
			return nil, nil
		}
		arg = refVal.Elem().Interface()
		return convertSimpleArgument(ci, arg)
	}

	if strippedArg, ok := stripNamedType(&refVal); ok {
		return convertSimpleArgument(ci, strippedArg)
	}
	return nil, SerializationError(fmt.Sprintf("Cannot encode %T in simple protocol - %T must implement driver.Valuer, pgtype.TextEncoder, or be a native type", arg, arg))
}

func encodePreparedStatementArgument(ci *pgtype.ConnInfo, buf []byte, oid pgtype.OID, arg interface{}) ([]byte, error) {
	if arg == nil {
		return pgio.AppendInt32(buf, -1), nil
	}

	switch arg := arg.(type) {
	case pgtype.BinaryEncoder:
		sp := len(buf)
		buf = pgio.AppendInt32(buf, -1)
		argBuf, err := arg.EncodeBinary(ci, buf)
		if err != nil {
			return nil, err
		}
		if argBuf != nil {
			buf = argBuf
			pgio.SetInt32(buf[sp:], int32(len(buf[sp:])-4))
		}
		return buf, nil
	case pgtype.TextEncoder:
		sp := len(buf)
		buf = pgio.AppendInt32(buf, -1)
		argBuf, err := arg.EncodeText(ci, buf)
		if err != nil {
			return nil, err
		}
		if argBuf != nil {
			buf = argBuf
			pgio.SetInt32(buf[sp:], int32(len(buf[sp:])-4))
		}
		return buf, nil
	case driver.Valuer:
		v, err := arg.Value()
		if err != nil {
			return nil, err
		}
		return encodePreparedStatementArgument(ci, buf, oid, v)
	case string:
		buf = pgio.AppendInt32(buf, int32(len(arg)))
		buf = append(buf, arg...)
		return buf, nil
	}

	refVal := reflect.ValueOf(arg)

	if refVal.Kind() == reflect.Ptr {
		if refVal.IsNil() {
			return pgio.AppendInt32(buf, -1), nil
		}
		arg = refVal.Elem().Interface()
		return encodePreparedStatementArgument(ci, buf, oid, arg)
	}

	if dt, ok := ci.DataTypeForOID(oid); ok {
		value := dt.Value
		err := value.Set(arg)
		if err != nil {
			return nil, err
		}

		sp := len(buf)
		buf = pgio.AppendInt32(buf, -1)
		argBuf, err := value.(pgtype.BinaryEncoder).EncodeBinary(ci, buf)
		if err != nil {
			return nil, err
		}
		if argBuf != nil {
			buf = argBuf
			pgio.SetInt32(buf[sp:], int32(len(buf[sp:])-4))
		}
		return buf, nil
	}

	if strippedArg, ok := stripNamedType(&refVal); ok {
		return encodePreparedStatementArgument(ci, buf, oid, strippedArg)
	}
	return nil, SerializationError(fmt.Sprintf("Cannot encode %T into oid %v - %T must implement Encoder or be converted to a string", arg, oid, arg))
}

// chooseParameterFormatCode determines the correct format code for an
// argument to a prepared statement. It defaults to TextFormatCode if no
// determination can be made.
func chooseParameterFormatCode(ci *pgtype.ConnInfo, oid pgtype.OID, arg interface{}) int16 {
	switch arg.(type) {
	case pgtype.BinaryEncoder:
		return BinaryFormatCode
	case string, *string, pgtype.TextEncoder:
		return TextFormatCode
	}

	if dt, ok := ci.DataTypeForOID(oid); ok {
		if _, ok := dt.Value.(pgtype.BinaryEncoder); ok {
			if arg, ok := arg.(driver.Valuer); ok {
				if err := dt.Value.Set(arg); err != nil {
					if value, err := arg.Value(); err == nil {
						if _, ok := value.(string); ok {
							return TextFormatCode
						}
					}
				}
			}

			return BinaryFormatCode
		}
	}

	return TextFormatCode
}

func stripNamedType(val *reflect.Value) (interface{}, bool) {
	switch val.Kind() {
	case reflect.Int:
		convVal := int(val.Int())
		return convVal, reflect.TypeOf(convVal) != val.Type()
	case reflect.Int8:
		convVal := int8(val.Int())
		return convVal, reflect.TypeOf(convVal) != val.Type()
	case reflect.Int16:
		convVal := int16(val.Int())
		return convVal, reflect.TypeOf(convVal) != val.Type()
	case reflect.Int32:
		convVal := int32(val.Int())
		return convVal, reflect.TypeOf(convVal) != val.Type()
	case reflect.Int64:
		convVal := int64(val.Int())
		return convVal, reflect.TypeOf(convVal) != val.Type()
	case reflect.Uint:
		convVal := uint(val.Uint())
		return convVal, reflect.TypeOf(convVal) != val.Type()
	case reflect.Uint8:
		convVal := uint8(val.Uint())
		return convVal, reflect.TypeOf(convVal) != val.Type()
	case reflect.Uint16:
		convVal := uint16(val.Uint())
		return convVal, reflect.TypeOf(convVal) != val.Type()
	case reflect.Uint32:
		convVal := uint32(val.Uint())
		return convVal, reflect.TypeOf(convVal) != val.Type()
	case reflect.Uint64:
		convVal := uint64(val.Uint())
		return convVal, reflect.TypeOf(convVal) != val.Type()
	case reflect.String:
		convVal := val.String()
		return convVal, reflect.TypeOf(convVal) != val.Type()
	}

	return nil, false
}<|MERGE_RESOLUTION|>--- conflicted
+++ resolved
@@ -6,2707 +6,6 @@
 	"math"
 	"reflect"
 	"time"
-<<<<<<< HEAD
-)
-
-// PostgreSQL oids for common types
-const (
-	BoolOid             = 16
-	ByteaOid            = 17
-	CharOid             = 18
-	NameOid             = 19
-	Int8Oid             = 20
-	Int2Oid             = 21
-	Int4Oid             = 23
-	TextOid             = 25
-	OidOid              = 26
-	TidOid              = 27
-	XidOid              = 28
-	CidOid              = 29
-	JsonOid             = 114
-	CidrOid             = 650
-	CidrArrayOid        = 651
-	Float4Oid           = 700
-	Float8Oid           = 701
-	UnknownOid          = 705
-	InetOid             = 869
-	BoolArrayOid        = 1000
-	Int2ArrayOid        = 1005
-	Int4ArrayOid        = 1007
-	TextArrayOid        = 1009
-	ByteaArrayOid       = 1001
-	VarcharArrayOid     = 1015
-	Int8ArrayOid        = 1016
-	Float4ArrayOid      = 1021
-	Float8ArrayOid      = 1022
-	AclItemOid          = 1033
-	AclItemArrayOid     = 1034
-	InetArrayOid        = 1041
-	VarcharOid          = 1043
-	DateOid             = 1082
-	TimestampOid        = 1114
-	TimestampArrayOid   = 1115
-	TimestampTzOid      = 1184
-	TimestampTzArrayOid = 1185
-	RecordOid           = 2249
-	UuidOid             = 2950
-	JsonbOid            = 3802
-)
-
-// PostgreSQL format codes
-const (
-	TextFormatCode   = 0
-	BinaryFormatCode = 1
-)
-
-const maxUint = ^uint(0)
-const maxInt = int(maxUint >> 1)
-const minInt = -maxInt - 1
-
-// DefaultTypeFormats maps type names to their default requested format (text
-// or binary). In theory the Scanner interface should be the one to determine
-// the format of the returned values. However, the query has already been
-// executed by the time Scan is called so it has no chance to set the format.
-// So for types that should always be returned in binary the format should be
-// set here.
-var DefaultTypeFormats map[string]int16
-
-func init() {
-	DefaultTypeFormats = map[string]int16{
-		"_aclitem":     TextFormatCode, // Pg's src/backend/utils/adt/acl.c has only in/out (text) not send/recv (bin)
-		"_bool":        BinaryFormatCode,
-		"_bytea":       BinaryFormatCode,
-		"_cidr":        BinaryFormatCode,
-		"_float4":      BinaryFormatCode,
-		"_float8":      BinaryFormatCode,
-		"_inet":        BinaryFormatCode,
-		"_int2":        BinaryFormatCode,
-		"_int4":        BinaryFormatCode,
-		"_int8":        BinaryFormatCode,
-		"_text":        BinaryFormatCode,
-		"_timestamp":   BinaryFormatCode,
-		"_timestamptz": BinaryFormatCode,
-		"_varchar":     BinaryFormatCode,
-		"aclitem":      TextFormatCode, // Pg's src/backend/utils/adt/acl.c has only in/out (text) not send/recv (bin)
-		"bool":         BinaryFormatCode,
-		"bytea":        BinaryFormatCode,
-		"char":         BinaryFormatCode,
-		"cid":          BinaryFormatCode,
-		"cidr":         BinaryFormatCode,
-		"date":         BinaryFormatCode,
-		"float4":       BinaryFormatCode,
-		"float8":       BinaryFormatCode,
-		"json":         BinaryFormatCode,
-		"jsonb":        BinaryFormatCode,
-		"inet":         BinaryFormatCode,
-		"int2":         BinaryFormatCode,
-		"int4":         BinaryFormatCode,
-		"int8":         BinaryFormatCode,
-		"name":         BinaryFormatCode,
-		"oid":          BinaryFormatCode,
-		"record":       BinaryFormatCode,
-		"text":         BinaryFormatCode,
-		"tid":          BinaryFormatCode,
-		"timestamp":    BinaryFormatCode,
-		"timestamptz":  BinaryFormatCode,
-		"varchar":      BinaryFormatCode,
-		"xid":          BinaryFormatCode,
-	}
-}
-
-// SerializationError occurs on failure to encode or decode a value
-type SerializationError string
-
-func (e SerializationError) Error() string {
-	return string(e)
-}
-
-// Deprecated: Scanner is an interface used to decode values from the PostgreSQL
-// server. To allow types to support pgx and database/sql.Scan this interface
-// has been deprecated in favor of PgxScanner.
-type Scanner interface {
-	// Scan MUST check r.Type().DataType (to check by OID) or
-	// r.Type().DataTypeName (to check by name) to ensure that it is scanning an
-	// expected column type. It also MUST check r.Type().FormatCode before
-	// decoding. It should not assume that it was called on a data type or format
-	// that it understands.
-	Scan(r *ValueReader) error
-}
-
-// PgxScanner is an interface used to decode values from the PostgreSQL server.
-// It is used exactly the same as the Scanner interface. It simply has renamed
-// the method.
-type PgxScanner interface {
-	// ScanPgx MUST check r.Type().DataType (to check by OID) or
-	// r.Type().DataTypeName (to check by name) to ensure that it is scanning an
-	// expected column type. It also MUST check r.Type().FormatCode before
-	// decoding. It should not assume that it was called on a data type or format
-	// that it understands.
-	ScanPgx(r *ValueReader) error
-}
-
-// Encoder is an interface used to encode values for transmission to the
-// PostgreSQL server.
-type Encoder interface {
-	// Encode writes the value to w.
-	//
-	// If the value is NULL an int32(-1) should be written.
-	//
-	// Encode MUST check oid to see if the parameter data type is compatible. If
-	// this is not done, the PostgreSQL server may detect the error if the
-	// expected data size or format of the encoded data does not match. But if
-	// the encoded data is a valid representation of the data type PostgreSQL
-	// expects such as date and int4, incorrect data may be stored.
-	Encode(w *WriteBuf, oid Oid) error
-
-	// FormatCode returns the format that the encoder writes the value. It must be
-	// either pgx.TextFormatCode or pgx.BinaryFormatCode.
-	FormatCode() int16
-}
-
-// NullFloat32 represents an float4 that may be null. NullFloat32 implements the
-// Scanner and Encoder interfaces so it may be used both as an argument to
-// Query[Row] and a destination for Scan.
-//
-// If Valid is false then the value is NULL.
-type NullFloat32 struct {
-	Float32 float32
-	Valid   bool // Valid is true if Float32 is not NULL
-}
-
-func (n *NullFloat32) Scan(vr *ValueReader) error {
-	if vr.Type().DataType != Float4Oid {
-		return SerializationError(fmt.Sprintf("NullFloat32.Scan cannot decode OID %d", vr.Type().DataType))
-	}
-
-	if vr.Len() == -1 {
-		n.Float32, n.Valid = 0, false
-		return nil
-	}
-	n.Valid = true
-	n.Float32 = decodeFloat4(vr)
-	return vr.Err()
-}
-
-func (n NullFloat32) FormatCode() int16 { return BinaryFormatCode }
-
-func (n NullFloat32) Encode(w *WriteBuf, oid Oid) error {
-	if oid != Float4Oid {
-		return SerializationError(fmt.Sprintf("NullFloat32.Encode cannot encode into OID %d", oid))
-	}
-
-	if !n.Valid {
-		w.WriteInt32(-1)
-		return nil
-	}
-
-	return encodeFloat32(w, oid, n.Float32)
-}
-
-// NullFloat64 represents an float8 that may be null. NullFloat64 implements the
-// Scanner and Encoder interfaces so it may be used both as an argument to
-// Query[Row] and a destination for Scan.
-//
-// If Valid is false then the value is NULL.
-type NullFloat64 struct {
-	Float64 float64
-	Valid   bool // Valid is true if Float64 is not NULL
-}
-
-func (n *NullFloat64) Scan(vr *ValueReader) error {
-	if vr.Type().DataType != Float8Oid {
-		return SerializationError(fmt.Sprintf("NullFloat64.Scan cannot decode OID %d", vr.Type().DataType))
-	}
-
-	if vr.Len() == -1 {
-		n.Float64, n.Valid = 0, false
-		return nil
-	}
-	n.Valid = true
-	n.Float64 = decodeFloat8(vr)
-	return vr.Err()
-}
-
-func (n NullFloat64) FormatCode() int16 { return BinaryFormatCode }
-
-func (n NullFloat64) Encode(w *WriteBuf, oid Oid) error {
-	if oid != Float8Oid {
-		return SerializationError(fmt.Sprintf("NullFloat64.Encode cannot encode into OID %d", oid))
-	}
-
-	if !n.Valid {
-		w.WriteInt32(-1)
-		return nil
-	}
-
-	return encodeFloat64(w, oid, n.Float64)
-}
-
-// NullString represents an string that may be null. NullString implements the
-// Scanner Encoder interfaces so it may be used both as an argument to
-// Query[Row] and a destination for Scan.
-//
-// If Valid is false then the value is NULL.
-type NullString struct {
-	String string
-	Valid  bool // Valid is true if String is not NULL
-}
-
-func (n *NullString) Scan(vr *ValueReader) error {
-	// Not checking oid as so we can scan anything into into a NullString - may revisit this decision later
-
-	if vr.Len() == -1 {
-		n.String, n.Valid = "", false
-		return nil
-	}
-
-	n.Valid = true
-	n.String = decodeText(vr)
-	return vr.Err()
-}
-
-func (n NullString) FormatCode() int16 { return TextFormatCode }
-
-func (n NullString) Encode(w *WriteBuf, oid Oid) error {
-	if !n.Valid {
-		w.WriteInt32(-1)
-		return nil
-	}
-
-	return encodeString(w, oid, n.String)
-}
-
-// AclItem is used for PostgreSQL's aclitem data type. A sample aclitem
-// might look like this:
-//
-//	postgres=arwdDxt/postgres
-//
-// Note, however, that because the user/role name part of an aclitem is
-// an identifier, it follows all the usual formatting rules for SQL
-// identifiers: if it contains spaces and other special characters,
-// it should appear in double-quotes:
-//
-//	postgres=arwdDxt/"role with spaces"
-//
-type AclItem string
-
-// NullAclItem represents a pgx.AclItem that may be null. NullAclItem implements the
-// Scanner and Encoder interfaces so it may be used both as an argument to
-// Query[Row] and a destination for Scan for prepared and unprepared queries.
-//
-// If Valid is false then the value is NULL.
-type NullAclItem struct {
-	AclItem AclItem
-	Valid   bool // Valid is true if AclItem is not NULL
-}
-
-func (n *NullAclItem) Scan(vr *ValueReader) error {
-	if vr.Type().DataType != AclItemOid {
-		return SerializationError(fmt.Sprintf("NullAclItem.Scan cannot decode OID %d", vr.Type().DataType))
-	}
-
-	if vr.Len() == -1 {
-		n.AclItem, n.Valid = "", false
-		return nil
-	}
-
-	n.Valid = true
-	n.AclItem = AclItem(decodeText(vr))
-	return vr.Err()
-}
-
-// Particularly important to return TextFormatCode, seeing as Postgres
-// only ever sends aclitem as text, not binary.
-func (n NullAclItem) FormatCode() int16 { return TextFormatCode }
-
-func (n NullAclItem) Encode(w *WriteBuf, oid Oid) error {
-	if !n.Valid {
-		w.WriteInt32(-1)
-		return nil
-	}
-
-	return encodeString(w, oid, string(n.AclItem))
-}
-
-// Name is a type used for PostgreSQL's special 63-byte
-// name data type, used for identifiers like table names.
-// The pg_class.relname column is a good example of where the
-// name data type is used.
-//
-// Note that the underlying Go data type of pgx.Name is string,
-// so there is no way to enforce the 63-byte length. Inputting
-// a longer name into PostgreSQL will result in silent truncation
-// to 63 bytes.
-//
-// Also, if you have custom-compiled PostgreSQL and set
-// NAMEDATALEN to a different value, obviously that number of
-// bytes applies, rather than the default 63.
-type Name string
-
-// NullName represents a pgx.Name that may be null. NullName implements the
-// Scanner and Encoder interfaces so it may be used both as an argument to
-// Query[Row] and a destination for Scan for prepared and unprepared queries.
-//
-// If Valid is false then the value is NULL.
-type NullName struct {
-	Name  Name
-	Valid bool // Valid is true if Name is not NULL
-}
-
-func (n *NullName) Scan(vr *ValueReader) error {
-	if vr.Type().DataType != NameOid {
-		return SerializationError(fmt.Sprintf("NullName.Scan cannot decode OID %d", vr.Type().DataType))
-	}
-
-	if vr.Len() == -1 {
-		n.Name, n.Valid = "", false
-		return nil
-	}
-
-	n.Valid = true
-	n.Name = Name(decodeText(vr))
-	return vr.Err()
-}
-
-func (n NullName) FormatCode() int16 { return TextFormatCode }
-
-func (n NullName) Encode(w *WriteBuf, oid Oid) error {
-	if !n.Valid {
-		w.WriteInt32(-1)
-		return nil
-	}
-
-	return encodeString(w, oid, string(n.Name))
-}
-
-// The pgx.Char type is for PostgreSQL's special 8-bit-only
-// "char" type more akin to the C language's char type, or Go's byte type.
-// (Note that the name in PostgreSQL itself is "char", in double-quotes,
-// and not char.) It gets used a lot in PostgreSQL's system tables to hold
-// a single ASCII character value (eg pg_class.relkind).
-type Char byte
-
-// NullChar represents a pgx.Char that may be null. NullChar implements the
-// Scanner and Encoder interfaces so it may be used both as an argument to
-// Query[Row] and a destination for Scan for prepared and unprepared queries.
-//
-// If Valid is false then the value is NULL.
-type NullChar struct {
-	Char  Char
-	Valid bool // Valid is true if Char is not NULL
-}
-
-func (n *NullChar) Scan(vr *ValueReader) error {
-	if vr.Type().DataType != CharOid {
-		return SerializationError(fmt.Sprintf("NullChar.Scan cannot decode OID %d", vr.Type().DataType))
-	}
-
-	if vr.Len() == -1 {
-		n.Char, n.Valid = 0, false
-		return nil
-	}
-	n.Valid = true
-	n.Char = decodeChar(vr)
-	return vr.Err()
-}
-
-func (n NullChar) FormatCode() int16 { return BinaryFormatCode }
-
-func (n NullChar) Encode(w *WriteBuf, oid Oid) error {
-	if oid != CharOid {
-		return SerializationError(fmt.Sprintf("NullChar.Encode cannot encode into OID %d", oid))
-	}
-
-	if !n.Valid {
-		w.WriteInt32(-1)
-		return nil
-	}
-
-	return encodeChar(w, oid, n.Char)
-}
-
-// NullInt16 represents a smallint that may be null. NullInt16 implements the
-// Scanner and Encoder interfaces so it may be used both as an argument to
-// Query[Row] and a destination for Scan for prepared and unprepared queries.
-//
-// If Valid is false then the value is NULL.
-type NullInt16 struct {
-	Int16 int16
-	Valid bool // Valid is true if Int16 is not NULL
-}
-
-func (n *NullInt16) Scan(vr *ValueReader) error {
-	if vr.Type().DataType != Int2Oid {
-		return SerializationError(fmt.Sprintf("NullInt16.Scan cannot decode OID %d", vr.Type().DataType))
-	}
-
-	if vr.Len() == -1 {
-		n.Int16, n.Valid = 0, false
-		return nil
-	}
-	n.Valid = true
-	n.Int16 = decodeInt2(vr)
-	return vr.Err()
-}
-
-func (n NullInt16) FormatCode() int16 { return BinaryFormatCode }
-
-func (n NullInt16) Encode(w *WriteBuf, oid Oid) error {
-	if oid != Int2Oid {
-		return SerializationError(fmt.Sprintf("NullInt16.Encode cannot encode into OID %d", oid))
-	}
-
-	if !n.Valid {
-		w.WriteInt32(-1)
-		return nil
-	}
-
-	return encodeInt16(w, oid, n.Int16)
-}
-
-// NullInt32 represents an integer that may be null. NullInt32 implements the
-// Scanner and Encoder interfaces so it may be used both as an argument to
-// Query[Row] and a destination for Scan.
-//
-// If Valid is false then the value is NULL.
-type NullInt32 struct {
-	Int32 int32
-	Valid bool // Valid is true if Int32 is not NULL
-}
-
-func (n *NullInt32) Scan(vr *ValueReader) error {
-	if vr.Type().DataType != Int4Oid {
-		return SerializationError(fmt.Sprintf("NullInt32.Scan cannot decode OID %d", vr.Type().DataType))
-	}
-
-	if vr.Len() == -1 {
-		n.Int32, n.Valid = 0, false
-		return nil
-	}
-	n.Valid = true
-	n.Int32 = decodeInt4(vr)
-	return vr.Err()
-}
-
-func (n NullInt32) FormatCode() int16 { return BinaryFormatCode }
-
-func (n NullInt32) Encode(w *WriteBuf, oid Oid) error {
-	if oid != Int4Oid {
-		return SerializationError(fmt.Sprintf("NullInt32.Encode cannot encode into OID %d", oid))
-	}
-
-	if !n.Valid {
-		w.WriteInt32(-1)
-		return nil
-	}
-
-	return encodeInt32(w, oid, n.Int32)
-}
-
-// Oid (Object Identifier Type) is, according to https://www.postgresql.org/docs/current/static/datatype-oid.html,
-// used internally by PostgreSQL as a primary key for various system tables. It is currently implemented
-// as an unsigned four-byte integer. Its definition can be found in src/include/postgres_ext.h
-// in the PostgreSQL sources.
-type Oid uint32
-
-// NullOid represents a Command Identifier (Oid) that may be null. NullOid implements the
-// Scanner and Encoder interfaces so it may be used both as an argument to
-// Query[Row] and a destination for Scan.
-//
-// If Valid is false then the value is NULL.
-type NullOid struct {
-	Oid   Oid
-	Valid bool // Valid is true if Oid is not NULL
-}
-
-func (n *NullOid) Scan(vr *ValueReader) error {
-	if vr.Type().DataType != OidOid {
-		return SerializationError(fmt.Sprintf("NullOid.Scan cannot decode OID %d", vr.Type().DataType))
-	}
-
-	if vr.Len() == -1 {
-		n.Oid, n.Valid = 0, false
-		return nil
-	}
-	n.Valid = true
-	n.Oid = decodeOid(vr)
-	return vr.Err()
-}
-
-func (n NullOid) FormatCode() int16 { return BinaryFormatCode }
-
-func (n NullOid) Encode(w *WriteBuf, oid Oid) error {
-	if oid != OidOid {
-		return SerializationError(fmt.Sprintf("NullOid.Encode cannot encode into OID %d", oid))
-	}
-
-	if !n.Valid {
-		w.WriteInt32(-1)
-		return nil
-	}
-
-	return encodeOid(w, oid, n.Oid)
-}
-
-// Xid is PostgreSQL's Transaction ID type.
-//
-// In later versions of PostgreSQL, it is the type used for the backend_xid
-// and backend_xmin columns of the pg_stat_activity system view.
-//
-// Also, when one does
-//
-// 	select xmin, xmax, * from some_table;
-//
-// it is the data type of the xmin and xmax hidden system columns.
-//
-// It is currently implemented as an unsigned four byte integer.
-// Its definition can be found in src/include/postgres_ext.h as TransactionId
-// in the PostgreSQL sources.
-type Xid uint32
-
-// NullXid represents a Transaction ID (Xid) that may be null. NullXid implements the
-// Scanner and Encoder interfaces so it may be used both as an argument to
-// Query[Row] and a destination for Scan.
-//
-// If Valid is false then the value is NULL.
-type NullXid struct {
-	Xid   Xid
-	Valid bool // Valid is true if Xid is not NULL
-}
-
-func (n *NullXid) Scan(vr *ValueReader) error {
-	if vr.Type().DataType != XidOid {
-		return SerializationError(fmt.Sprintf("NullXid.Scan cannot decode OID %d", vr.Type().DataType))
-	}
-
-	if vr.Len() == -1 {
-		n.Xid, n.Valid = 0, false
-		return nil
-	}
-	n.Valid = true
-	n.Xid = decodeXid(vr)
-	return vr.Err()
-}
-
-func (n NullXid) FormatCode() int16 { return BinaryFormatCode }
-
-func (n NullXid) Encode(w *WriteBuf, oid Oid) error {
-	if oid != XidOid {
-		return SerializationError(fmt.Sprintf("NullXid.Encode cannot encode into OID %d", oid))
-	}
-
-	if !n.Valid {
-		w.WriteInt32(-1)
-		return nil
-	}
-
-	return encodeXid(w, oid, n.Xid)
-}
-
-// Cid is PostgreSQL's Command Identifier type.
-//
-// When one does
-//
-// 	select cmin, cmax, * from some_table;
-//
-// it is the data type of the cmin and cmax hidden system columns.
-//
-// It is currently implemented as an unsigned four byte integer.
-// Its definition can be found in src/include/c.h as CommandId
-// in the PostgreSQL sources.
-type Cid uint32
-
-// NullCid represents a Command Identifier (Cid) that may be null. NullCid implements the
-// Scanner and Encoder interfaces so it may be used both as an argument to
-// Query[Row] and a destination for Scan.
-//
-// If Valid is false then the value is NULL.
-type NullCid struct {
-	Cid   Cid
-	Valid bool // Valid is true if Cid is not NULL
-}
-
-func (n *NullCid) Scan(vr *ValueReader) error {
-	if vr.Type().DataType != CidOid {
-		return SerializationError(fmt.Sprintf("NullCid.Scan cannot decode OID %d", vr.Type().DataType))
-	}
-
-	if vr.Len() == -1 {
-		n.Cid, n.Valid = 0, false
-		return nil
-	}
-	n.Valid = true
-	n.Cid = decodeCid(vr)
-	return vr.Err()
-}
-
-func (n NullCid) FormatCode() int16 { return BinaryFormatCode }
-
-func (n NullCid) Encode(w *WriteBuf, oid Oid) error {
-	if oid != CidOid {
-		return SerializationError(fmt.Sprintf("NullCid.Encode cannot encode into OID %d", oid))
-	}
-
-	if !n.Valid {
-		w.WriteInt32(-1)
-		return nil
-	}
-
-	return encodeCid(w, oid, n.Cid)
-}
-
-// Tid is PostgreSQL's Tuple Identifier type.
-//
-// When one does
-//
-// 	select ctid, * from some_table;
-//
-// it is the data type of the ctid hidden system column.
-//
-// It is currently implemented as a pair unsigned two byte integers.
-// Its conversion functions can be found in src/backend/utils/adt/tid.c
-// in the PostgreSQL sources.
-type Tid struct {
-	BlockNumber  uint32
-	OffsetNumber uint16
-}
-
-// NullTid represents a Tuple Identifier (Tid) that may be null. NullTid implements the
-// Scanner and Encoder interfaces so it may be used both as an argument to
-// Query[Row] and a destination for Scan.
-//
-// If Valid is false then the value is NULL.
-type NullTid struct {
-	Tid   Tid
-	Valid bool // Valid is true if Tid is not NULL
-}
-
-func (n *NullTid) Scan(vr *ValueReader) error {
-	if vr.Type().DataType != TidOid {
-		return SerializationError(fmt.Sprintf("NullTid.Scan cannot decode OID %d", vr.Type().DataType))
-	}
-
-	if vr.Len() == -1 {
-		n.Tid, n.Valid = Tid{BlockNumber: 0, OffsetNumber: 0}, false
-		return nil
-	}
-	n.Valid = true
-	n.Tid = decodeTid(vr)
-	return vr.Err()
-}
-
-func (n NullTid) FormatCode() int16 { return BinaryFormatCode }
-
-func (n NullTid) Encode(w *WriteBuf, oid Oid) error {
-	if oid != TidOid {
-		return SerializationError(fmt.Sprintf("NullTid.Encode cannot encode into OID %d", oid))
-	}
-
-	if !n.Valid {
-		w.WriteInt32(-1)
-		return nil
-	}
-
-	return encodeTid(w, oid, n.Tid)
-}
-
-// NullInt64 represents an bigint that may be null. NullInt64 implements the
-// Scanner and Encoder interfaces so it may be used both as an argument to
-// Query[Row] and a destination for Scan.
-//
-// If Valid is false then the value is NULL.
-type NullInt64 struct {
-	Int64 int64
-	Valid bool // Valid is true if Int64 is not NULL
-}
-
-func (n *NullInt64) Scan(vr *ValueReader) error {
-	if vr.Type().DataType != Int8Oid {
-		return SerializationError(fmt.Sprintf("NullInt64.Scan cannot decode OID %d", vr.Type().DataType))
-	}
-
-	if vr.Len() == -1 {
-		n.Int64, n.Valid = 0, false
-		return nil
-	}
-	n.Valid = true
-	n.Int64 = decodeInt8(vr)
-	return vr.Err()
-}
-
-func (n NullInt64) FormatCode() int16 { return BinaryFormatCode }
-
-func (n NullInt64) Encode(w *WriteBuf, oid Oid) error {
-	if oid != Int8Oid {
-		return SerializationError(fmt.Sprintf("NullInt64.Encode cannot encode into OID %d", oid))
-	}
-
-	if !n.Valid {
-		w.WriteInt32(-1)
-		return nil
-	}
-
-	return encodeInt64(w, oid, n.Int64)
-}
-
-// NullBool represents an bool that may be null. NullBool implements the Scanner
-// and Encoder interfaces so it may be used both as an argument to Query[Row]
-// and a destination for Scan.
-//
-// If Valid is false then the value is NULL.
-type NullBool struct {
-	Bool  bool
-	Valid bool // Valid is true if Bool is not NULL
-}
-
-func (n *NullBool) Scan(vr *ValueReader) error {
-	if vr.Type().DataType != BoolOid {
-		return SerializationError(fmt.Sprintf("NullBool.Scan cannot decode OID %d", vr.Type().DataType))
-	}
-
-	if vr.Len() == -1 {
-		n.Bool, n.Valid = false, false
-		return nil
-	}
-	n.Valid = true
-	n.Bool = decodeBool(vr)
-	return vr.Err()
-}
-
-func (n NullBool) FormatCode() int16 { return BinaryFormatCode }
-
-func (n NullBool) Encode(w *WriteBuf, oid Oid) error {
-	if oid != BoolOid {
-		return SerializationError(fmt.Sprintf("NullBool.Encode cannot encode into OID %d", oid))
-	}
-
-	if !n.Valid {
-		w.WriteInt32(-1)
-		return nil
-	}
-
-	return encodeBool(w, oid, n.Bool)
-}
-
-// NullTime represents an time.Time that may be null. NullTime implements the
-// Scanner and Encoder interfaces so it may be used both as an argument to
-// Query[Row] and a destination for Scan. It corresponds with the PostgreSQL
-// types timestamptz, timestamp, and date.
-//
-// If Valid is false then the value is NULL.
-type NullTime struct {
-	Time  time.Time
-	Valid bool // Valid is true if Time is not NULL
-}
-
-func (n *NullTime) Scan(vr *ValueReader) error {
-	oid := vr.Type().DataType
-	if oid != TimestampTzOid && oid != TimestampOid && oid != DateOid {
-		return SerializationError(fmt.Sprintf("NullTime.Scan cannot decode OID %d", vr.Type().DataType))
-	}
-
-	if vr.Len() == -1 {
-		n.Time, n.Valid = time.Time{}, false
-		return nil
-	}
-
-	n.Valid = true
-	switch oid {
-	case TimestampTzOid:
-		n.Time = decodeTimestampTz(vr)
-	case TimestampOid:
-		n.Time = decodeTimestamp(vr)
-	case DateOid:
-		n.Time = decodeDate(vr)
-	}
-
-	return vr.Err()
-}
-
-func (n NullTime) FormatCode() int16 { return BinaryFormatCode }
-
-func (n NullTime) Encode(w *WriteBuf, oid Oid) error {
-	if oid != TimestampTzOid && oid != TimestampOid && oid != DateOid {
-		return SerializationError(fmt.Sprintf("NullTime.Encode cannot encode into OID %d", oid))
-	}
-
-	if !n.Valid {
-		w.WriteInt32(-1)
-		return nil
-	}
-
-	return encodeTime(w, oid, n.Time)
-}
-
-// Hstore represents an hstore column. It does not support a null column or null
-// key values (use NullHstore for this). Hstore implements the Scanner and
-// Encoder interfaces so it may be used both as an argument to Query[Row] and a
-// destination for Scan.
-type Hstore map[string]string
-
-func (h *Hstore) Scan(vr *ValueReader) error {
-	//oid for hstore not standardized, so we check its type name
-	if vr.Type().DataTypeName != "hstore" {
-		vr.Fatal(ProtocolError(fmt.Sprintf("Cannot decode type %s into Hstore", vr.Type().DataTypeName)))
-		return nil
-	}
-
-	if vr.Len() == -1 {
-		vr.Fatal(ProtocolError("Cannot decode null column into Hstore"))
-		return nil
-	}
-
-	switch vr.Type().FormatCode {
-	case TextFormatCode:
-		m, err := parseHstoreToMap(vr.ReadString(vr.Len()))
-		if err != nil {
-			vr.Fatal(ProtocolError(fmt.Sprintf("Can't decode hstore column: %v", err)))
-			return nil
-		}
-		hm := Hstore(m)
-		*h = hm
-		return nil
-	case BinaryFormatCode:
-		vr.Fatal(ProtocolError("Can't decode binary hstore"))
-		return nil
-	default:
-		vr.Fatal(ProtocolError(fmt.Sprintf("Unknown field description format code: %v", vr.Type().FormatCode)))
-		return nil
-	}
-}
-
-func (h Hstore) FormatCode() int16 { return TextFormatCode }
-
-func (h Hstore) Encode(w *WriteBuf, oid Oid) error {
-	var buf bytes.Buffer
-
-	i := 0
-	for k, v := range h {
-		i++
-		ks := strings.Replace(k, `\`, `\\`, -1)
-		ks = strings.Replace(ks, `"`, `\"`, -1)
-		vs := strings.Replace(v, `\`, `\\`, -1)
-		vs = strings.Replace(vs, `"`, `\"`, -1)
-		buf.WriteString(`"`)
-		buf.WriteString(ks)
-		buf.WriteString(`"=>"`)
-		buf.WriteString(vs)
-		buf.WriteString(`"`)
-		if i < len(h) {
-			buf.WriteString(", ")
-		}
-	}
-	w.WriteInt32(int32(buf.Len()))
-	w.WriteBytes(buf.Bytes())
-	return nil
-}
-
-// NullHstore represents an hstore column that can be null or have null values
-// associated with its keys.  NullHstore implements the Scanner and Encoder
-// interfaces so it may be used both as an argument to Query[Row] and a
-// destination for Scan.
-//
-// If Valid is false, then the value of the entire hstore column is NULL
-// If any of the NullString values in Store has Valid set to false, the key
-// appears in the hstore column, but its value is explicitly set to NULL.
-type NullHstore struct {
-	Hstore map[string]NullString
-	Valid  bool
-}
-
-func (h *NullHstore) Scan(vr *ValueReader) error {
-	//oid for hstore not standardized, so we check its type name
-	if vr.Type().DataTypeName != "hstore" {
-		vr.Fatal(ProtocolError(fmt.Sprintf("Cannot decode type %s into NullHstore", vr.Type().DataTypeName)))
-		return nil
-	}
-
-	if vr.Len() == -1 {
-		h.Valid = false
-		return nil
-	}
-
-	switch vr.Type().FormatCode {
-	case TextFormatCode:
-		store, err := parseHstoreToNullHstore(vr.ReadString(vr.Len()))
-		if err != nil {
-			vr.Fatal(ProtocolError(fmt.Sprintf("Can't decode hstore column: %v", err)))
-			return nil
-		}
-		h.Valid = true
-		h.Hstore = store
-		return nil
-	case BinaryFormatCode:
-		vr.Fatal(ProtocolError("Can't decode binary hstore"))
-		return nil
-	default:
-		vr.Fatal(ProtocolError(fmt.Sprintf("Unknown field description format code: %v", vr.Type().FormatCode)))
-		return nil
-	}
-}
-
-func (h NullHstore) FormatCode() int16 { return TextFormatCode }
-
-func (h NullHstore) Encode(w *WriteBuf, oid Oid) error {
-	var buf bytes.Buffer
-
-	if !h.Valid {
-		w.WriteInt32(-1)
-		return nil
-	}
-
-	i := 0
-	for k, v := range h.Hstore {
-		i++
-		ks := strings.Replace(k, `\`, `\\`, -1)
-		ks = strings.Replace(ks, `"`, `\"`, -1)
-		if v.Valid {
-			vs := strings.Replace(v.String, `\`, `\\`, -1)
-			vs = strings.Replace(vs, `"`, `\"`, -1)
-			buf.WriteString(fmt.Sprintf(`"%s"=>"%s"`, ks, vs))
-		} else {
-			buf.WriteString(fmt.Sprintf(`"%s"=>NULL`, ks))
-		}
-		if i < len(h.Hstore) {
-			buf.WriteString(", ")
-		}
-	}
-	w.WriteInt32(int32(buf.Len()))
-	w.WriteBytes(buf.Bytes())
-	return nil
-}
-
-// Encode encodes arg into wbuf as the type oid. This allows implementations
-// of the Encoder interface to delegate the actual work of encoding to the
-// built-in functionality.
-func Encode(wbuf *WriteBuf, oid Oid, arg interface{}) error {
-	if arg == nil {
-		wbuf.WriteInt32(-1)
-		return nil
-	}
-
-	switch arg := arg.(type) {
-	case Encoder:
-		return arg.Encode(wbuf, oid)
-	case driver.Valuer:
-		v, err := arg.Value()
-		if err != nil {
-			return err
-		}
-		return Encode(wbuf, oid, v)
-	case string:
-		return encodeString(wbuf, oid, arg)
-	case []AclItem:
-		return encodeAclItemSlice(wbuf, oid, arg)
-	case []byte:
-		return encodeByteSlice(wbuf, oid, arg)
-	case [][]byte:
-		return encodeByteSliceSlice(wbuf, oid, arg)
-	}
-
-	refVal := reflect.ValueOf(arg)
-
-	if refVal.Kind() == reflect.Ptr {
-		if refVal.IsNil() {
-			wbuf.WriteInt32(-1)
-			return nil
-		}
-		arg = refVal.Elem().Interface()
-		return Encode(wbuf, oid, arg)
-	}
-
-	if oid == JsonOid {
-		return encodeJSON(wbuf, oid, arg)
-	}
-	if oid == JsonbOid {
-		return encodeJSONB(wbuf, oid, arg)
-	}
-
-	switch arg := arg.(type) {
-	case []string:
-		return encodeStringSlice(wbuf, oid, arg)
-	case bool:
-		return encodeBool(wbuf, oid, arg)
-	case []bool:
-		return encodeBoolSlice(wbuf, oid, arg)
-	case int:
-		return encodeInt(wbuf, oid, arg)
-	case uint:
-		return encodeUInt(wbuf, oid, arg)
-	case Char:
-		return encodeChar(wbuf, oid, arg)
-	case AclItem:
-		// The aclitem data type goes over the wire using the same format as string,
-		// so just cast to string and use encodeString
-		return encodeString(wbuf, oid, string(arg))
-	case Name:
-		// The name data type goes over the wire using the same format as string,
-		// so just cast to string and use encodeString
-		return encodeString(wbuf, oid, string(arg))
-	case int8:
-		return encodeInt8(wbuf, oid, arg)
-	case uint8:
-		return encodeUInt8(wbuf, oid, arg)
-	case int16:
-		return encodeInt16(wbuf, oid, arg)
-	case []int16:
-		return encodeInt16Slice(wbuf, oid, arg)
-	case uint16:
-		return encodeUInt16(wbuf, oid, arg)
-	case []uint16:
-		return encodeUInt16Slice(wbuf, oid, arg)
-	case int32:
-		return encodeInt32(wbuf, oid, arg)
-	case []int32:
-		return encodeInt32Slice(wbuf, oid, arg)
-	case uint32:
-		return encodeUInt32(wbuf, oid, arg)
-	case []uint32:
-		return encodeUInt32Slice(wbuf, oid, arg)
-	case int64:
-		return encodeInt64(wbuf, oid, arg)
-	case []int64:
-		return encodeInt64Slice(wbuf, oid, arg)
-	case uint64:
-		return encodeUInt64(wbuf, oid, arg)
-	case []uint64:
-		return encodeUInt64Slice(wbuf, oid, arg)
-	case float32:
-		return encodeFloat32(wbuf, oid, arg)
-	case []float32:
-		return encodeFloat32Slice(wbuf, oid, arg)
-	case float64:
-		return encodeFloat64(wbuf, oid, arg)
-	case []float64:
-		return encodeFloat64Slice(wbuf, oid, arg)
-	case time.Time:
-		return encodeTime(wbuf, oid, arg)
-	case []time.Time:
-		return encodeTimeSlice(wbuf, oid, arg)
-	case net.IP:
-		return encodeIP(wbuf, oid, arg)
-	case []net.IP:
-		return encodeIPSlice(wbuf, oid, arg)
-	case net.IPNet:
-		return encodeIPNet(wbuf, oid, arg)
-	case []net.IPNet:
-		return encodeIPNetSlice(wbuf, oid, arg)
-	case Oid:
-		return encodeOid(wbuf, oid, arg)
-	case Xid:
-		return encodeXid(wbuf, oid, arg)
-	case Cid:
-		return encodeCid(wbuf, oid, arg)
-	default:
-		if strippedArg, ok := stripNamedType(&refVal); ok {
-			return Encode(wbuf, oid, strippedArg)
-		}
-		return SerializationError(fmt.Sprintf("Cannot encode %T into oid %v - %T must implement Encoder or be converted to a string", arg, oid, arg))
-	}
-}
-
-func stripNamedType(val *reflect.Value) (interface{}, bool) {
-	switch val.Kind() {
-	case reflect.Int:
-		return int(val.Int()), true
-	case reflect.Int8:
-		return int8(val.Int()), true
-	case reflect.Int16:
-		return int16(val.Int()), true
-	case reflect.Int32:
-		return int32(val.Int()), true
-	case reflect.Int64:
-		return int64(val.Int()), true
-	case reflect.Uint:
-		return uint(val.Uint()), true
-	case reflect.Uint8:
-		return uint8(val.Uint()), true
-	case reflect.Uint16:
-		return uint16(val.Uint()), true
-	case reflect.Uint32:
-		return uint32(val.Uint()), true
-	case reflect.Uint64:
-		return uint64(val.Uint()), true
-	case reflect.String:
-		return val.String(), true
-	}
-
-	return nil, false
-}
-
-// Decode decodes from vr into d. d must be a pointer. This allows
-// implementations of the Decoder interface to delegate the actual work of
-// decoding to the built-in functionality.
-func Decode(vr *ValueReader, d interface{}) error {
-	switch v := d.(type) {
-	case *bool:
-		*v = decodeBool(vr)
-	case *int:
-		n := decodeInt(vr)
-		if n < int64(minInt) {
-			return fmt.Errorf("%d is less than minimum value for int", n)
-		} else if n > int64(maxInt) {
-			return fmt.Errorf("%d is greater than maximum value for int", n)
-		}
-		*v = int(n)
-	case *int8:
-		n := decodeInt(vr)
-		if n < math.MinInt8 {
-			return fmt.Errorf("%d is less than minimum value for int8", n)
-		} else if n > math.MaxInt8 {
-			return fmt.Errorf("%d is greater than maximum value for int8", n)
-		}
-		*v = int8(n)
-	case *int16:
-		n := decodeInt(vr)
-		if n < math.MinInt16 {
-			return fmt.Errorf("%d is less than minimum value for int16", n)
-		} else if n > math.MaxInt16 {
-			return fmt.Errorf("%d is greater than maximum value for int16", n)
-		}
-		*v = int16(n)
-	case *int32:
-		n := decodeInt(vr)
-		if n < math.MinInt32 {
-			return fmt.Errorf("%d is less than minimum value for int32", n)
-		} else if n > math.MaxInt32 {
-			return fmt.Errorf("%d is greater than maximum value for int32", n)
-		}
-		*v = int32(n)
-	case *int64:
-		n := decodeInt(vr)
-		if n < math.MinInt64 {
-			return fmt.Errorf("%d is less than minimum value for int64", n)
-		} else if n > math.MaxInt64 {
-			return fmt.Errorf("%d is greater than maximum value for int64", n)
-		}
-		*v = int64(n)
-	case *uint:
-		n := decodeInt(vr)
-		if n < 0 {
-			return fmt.Errorf("%d is less than zero for uint8", n)
-		} else if maxInt == math.MaxInt32 && n > math.MaxUint32 {
-			return fmt.Errorf("%d is greater than maximum value for uint", n)
-		}
-		*v = uint(n)
-	case *uint8:
-		n := decodeInt(vr)
-		if n < 0 {
-			return fmt.Errorf("%d is less than zero for uint8", n)
-		} else if n > math.MaxUint8 {
-			return fmt.Errorf("%d is greater than maximum value for uint8", n)
-		}
-		*v = uint8(n)
-	case *uint16:
-		n := decodeInt(vr)
-		if n < 0 {
-			return fmt.Errorf("%d is less than zero for uint16", n)
-		} else if n > math.MaxUint16 {
-			return fmt.Errorf("%d is greater than maximum value for uint16", n)
-		}
-		*v = uint16(n)
-	case *uint32:
-		n := decodeInt(vr)
-		if n < 0 {
-			return fmt.Errorf("%d is less than zero for uint32", n)
-		} else if n > math.MaxUint32 {
-			return fmt.Errorf("%d is greater than maximum value for uint32", n)
-		}
-		*v = uint32(n)
-	case *uint64:
-		n := decodeInt(vr)
-		if n < 0 {
-			return fmt.Errorf("%d is less than zero for uint64", n)
-		}
-		*v = uint64(n)
-	case *Char:
-		*v = decodeChar(vr)
-	case *AclItem:
-		// aclitem goes over the wire just like text
-		*v = AclItem(decodeText(vr))
-	case *Name:
-		// name goes over the wire just like text
-		*v = Name(decodeText(vr))
-	case *Oid:
-		*v = decodeOid(vr)
-	case *Xid:
-		*v = decodeXid(vr)
-	case *Tid:
-		*v = decodeTid(vr)
-	case *Cid:
-		*v = decodeCid(vr)
-	case *string:
-		*v = decodeText(vr)
-	case *float32:
-		*v = decodeFloat4(vr)
-	case *float64:
-		*v = decodeFloat8(vr)
-	case *[]AclItem:
-		*v = decodeAclItemArray(vr)
-	case *[]bool:
-		*v = decodeBoolArray(vr)
-	case *[]int16:
-		*v = decodeInt2Array(vr)
-	case *[]uint16:
-		*v = decodeInt2ArrayToUInt(vr)
-	case *[]int32:
-		*v = decodeInt4Array(vr)
-	case *[]uint32:
-		*v = decodeInt4ArrayToUInt(vr)
-	case *[]int64:
-		*v = decodeInt8Array(vr)
-	case *[]uint64:
-		*v = decodeInt8ArrayToUInt(vr)
-	case *[]float32:
-		*v = decodeFloat4Array(vr)
-	case *[]float64:
-		*v = decodeFloat8Array(vr)
-	case *[]string:
-		*v = decodeTextArray(vr)
-	case *[]time.Time:
-		*v = decodeTimestampArray(vr)
-	case *[][]byte:
-		*v = decodeByteaArray(vr)
-	case *[]interface{}:
-		*v = decodeRecord(vr)
-	case *time.Time:
-		switch vr.Type().DataType {
-		case DateOid:
-			*v = decodeDate(vr)
-		case TimestampTzOid:
-			*v = decodeTimestampTz(vr)
-		case TimestampOid:
-			*v = decodeTimestamp(vr)
-		default:
-			return fmt.Errorf("Can't convert OID %v to time.Time", vr.Type().DataType)
-		}
-	case *net.IP:
-		ipnet := decodeInet(vr)
-		if oneCount, bitCount := ipnet.Mask.Size(); oneCount != bitCount {
-			return fmt.Errorf("Cannot decode netmask into *net.IP")
-		}
-		*v = ipnet.IP
-	case *[]net.IP:
-		ipnets := decodeInetArray(vr)
-		ips := make([]net.IP, len(ipnets))
-		for i, ipnet := range ipnets {
-			if oneCount, bitCount := ipnet.Mask.Size(); oneCount != bitCount {
-				return fmt.Errorf("Cannot decode netmask into *net.IP")
-			}
-			ips[i] = ipnet.IP
-		}
-		*v = ips
-	case *net.IPNet:
-		*v = decodeInet(vr)
-	case *[]net.IPNet:
-		*v = decodeInetArray(vr)
-	default:
-		if v := reflect.ValueOf(d); v.Kind() == reflect.Ptr {
-			el := v.Elem()
-			switch el.Kind() {
-			// if d is a pointer to pointer, strip the pointer and try again
-			case reflect.Ptr:
-				// -1 is a null value
-				if vr.Len() == -1 {
-					if !el.IsNil() {
-						// if the destination pointer is not nil, nil it out
-						el.Set(reflect.Zero(el.Type()))
-					}
-					return nil
-				}
-				if el.IsNil() {
-					// allocate destination
-					el.Set(reflect.New(el.Type().Elem()))
-				}
-				d = el.Interface()
-				return Decode(vr, d)
-			case reflect.Int, reflect.Int8, reflect.Int16, reflect.Int32, reflect.Int64:
-				n := decodeInt(vr)
-				if el.OverflowInt(n) {
-					return fmt.Errorf("Scan cannot decode %d into %T", n, d)
-				}
-				el.SetInt(n)
-				return nil
-			case reflect.Uint, reflect.Uint8, reflect.Uint16, reflect.Uint32, reflect.Uint64:
-				n := decodeInt(vr)
-				if n < 0 {
-					return fmt.Errorf("%d is less than zero for %T", n, d)
-				}
-				if el.OverflowUint(uint64(n)) {
-					return fmt.Errorf("Scan cannot decode %d into %T", n, d)
-				}
-				el.SetUint(uint64(n))
-				return nil
-			case reflect.String:
-				el.SetString(decodeText(vr))
-				return nil
-			}
-		}
-		return fmt.Errorf("Scan cannot decode into %T", d)
-	}
-
-	return nil
-}
-
-func decodeBool(vr *ValueReader) bool {
-	if vr.Len() == -1 {
-		vr.Fatal(ProtocolError("Cannot decode null into bool"))
-		return false
-	}
-
-	if vr.Type().DataType != BoolOid {
-		vr.Fatal(ProtocolError(fmt.Sprintf("Cannot decode oid %v into bool", vr.Type().DataType)))
-		return false
-	}
-
-	if vr.Type().FormatCode != BinaryFormatCode {
-		vr.Fatal(ProtocolError(fmt.Sprintf("Unknown field description format code: %v", vr.Type().FormatCode)))
-		return false
-	}
-
-	if vr.Len() != 1 {
-		vr.Fatal(ProtocolError(fmt.Sprintf("Received an invalid size for an bool: %d", vr.Len())))
-		return false
-	}
-
-	b := vr.ReadByte()
-	return b != 0
-}
-
-func encodeBool(w *WriteBuf, oid Oid, value bool) error {
-	if oid != BoolOid {
-		return fmt.Errorf("cannot encode Go %s into oid %d", "bool", oid)
-	}
-
-	w.WriteInt32(1)
-
-	var n byte
-	if value {
-		n = 1
-	}
-
-	w.WriteByte(n)
-
-	return nil
-}
-
-func decodeInt(vr *ValueReader) int64 {
-	switch vr.Type().DataType {
-	case Int2Oid:
-		return int64(decodeInt2(vr))
-	case Int4Oid:
-		return int64(decodeInt4(vr))
-	case Int8Oid:
-		return int64(decodeInt8(vr))
-	}
-
-	vr.Fatal(ProtocolError(fmt.Sprintf("Cannot decode oid %v into any integer type", vr.Type().DataType)))
-	return 0
-}
-
-func decodeInt8(vr *ValueReader) int64 {
-	if vr.Len() == -1 {
-		vr.Fatal(ProtocolError("Cannot decode null into int64"))
-		return 0
-	}
-
-	if vr.Type().DataType != Int8Oid {
-		vr.Fatal(ProtocolError(fmt.Sprintf("Cannot decode oid %v into int8", vr.Type().DataType)))
-		return 0
-	}
-
-	if vr.Type().FormatCode != BinaryFormatCode {
-		vr.Fatal(ProtocolError(fmt.Sprintf("Unknown field description format code: %v", vr.Type().FormatCode)))
-		return 0
-	}
-
-	if vr.Len() != 8 {
-		vr.Fatal(ProtocolError(fmt.Sprintf("Received an invalid size for an int8: %d", vr.Len())))
-		return 0
-	}
-
-	return vr.ReadInt64()
-}
-
-func decodeChar(vr *ValueReader) Char {
-	if vr.Len() == -1 {
-		vr.Fatal(ProtocolError("Cannot decode null into char"))
-		return Char(0)
-	}
-
-	if vr.Type().DataType != CharOid {
-		vr.Fatal(ProtocolError(fmt.Sprintf("Cannot decode oid %v into char", vr.Type().DataType)))
-		return Char(0)
-	}
-
-	if vr.Type().FormatCode != BinaryFormatCode {
-		vr.Fatal(ProtocolError(fmt.Sprintf("Unknown field description format code: %v", vr.Type().FormatCode)))
-		return Char(0)
-	}
-
-	if vr.Len() != 1 {
-		vr.Fatal(ProtocolError(fmt.Sprintf("Received an invalid size for a char: %d", vr.Len())))
-		return Char(0)
-	}
-
-	return Char(vr.ReadByte())
-}
-
-func decodeInt2(vr *ValueReader) int16 {
-	if vr.Len() == -1 {
-		vr.Fatal(ProtocolError("Cannot decode null into int16"))
-		return 0
-	}
-
-	if vr.Type().DataType != Int2Oid {
-		vr.Fatal(ProtocolError(fmt.Sprintf("Cannot decode oid %v into int16", vr.Type().DataType)))
-		return 0
-	}
-
-	if vr.Type().FormatCode != BinaryFormatCode {
-		vr.Fatal(ProtocolError(fmt.Sprintf("Unknown field description format code: %v", vr.Type().FormatCode)))
-		return 0
-	}
-
-	if vr.Len() != 2 {
-		vr.Fatal(ProtocolError(fmt.Sprintf("Received an invalid size for an int2: %d", vr.Len())))
-		return 0
-	}
-
-	return vr.ReadInt16()
-}
-
-func encodeInt(w *WriteBuf, oid Oid, value int) error {
-	switch oid {
-	case Int2Oid:
-		if value < math.MinInt16 {
-			return fmt.Errorf("%d is less than min pg:int2", value)
-		} else if value > math.MaxInt16 {
-			return fmt.Errorf("%d is greater than max pg:int2", value)
-		}
-		w.WriteInt32(2)
-		w.WriteInt16(int16(value))
-	case Int4Oid:
-		if value < math.MinInt32 {
-			return fmt.Errorf("%d is less than min pg:int4", value)
-		} else if value > math.MaxInt32 {
-			return fmt.Errorf("%d is greater than max pg:int4", value)
-		}
-		w.WriteInt32(4)
-		w.WriteInt32(int32(value))
-	case Int8Oid:
-		if int64(value) <= int64(math.MaxInt64) {
-			w.WriteInt32(8)
-			w.WriteInt64(int64(value))
-		} else {
-			return fmt.Errorf("%d is larger than max int64 %d", value, int64(math.MaxInt64))
-		}
-	default:
-		return fmt.Errorf("cannot encode %s into oid %v", "int8", oid)
-	}
-
-	return nil
-}
-
-func encodeUInt(w *WriteBuf, oid Oid, value uint) error {
-	switch oid {
-	case Int2Oid:
-		if value > math.MaxInt16 {
-			return fmt.Errorf("%d is greater than max pg:int2", value)
-		}
-		w.WriteInt32(2)
-		w.WriteInt16(int16(value))
-	case Int4Oid:
-		if value > math.MaxInt32 {
-			return fmt.Errorf("%d is greater than max pg:int4", value)
-		}
-		w.WriteInt32(4)
-		w.WriteInt32(int32(value))
-	case Int8Oid:
-		//****** Changed value to int64(value) and math.MaxInt64 to int64(math.MaxInt64)
-		if int64(value) > int64(math.MaxInt64) {
-			return fmt.Errorf("%d is greater than max pg:int8", value)
-		}
-		w.WriteInt32(8)
-		w.WriteInt64(int64(value))
-
-	default:
-		return fmt.Errorf("cannot encode %s into oid %v", "uint8", oid)
-	}
-
-	return nil
-}
-
-func encodeChar(w *WriteBuf, oid Oid, value Char) error {
-	w.WriteInt32(1)
-	w.WriteByte(byte(value))
-	return nil
-}
-
-func encodeInt8(w *WriteBuf, oid Oid, value int8) error {
-	switch oid {
-	case Int2Oid:
-		w.WriteInt32(2)
-		w.WriteInt16(int16(value))
-	case Int4Oid:
-		w.WriteInt32(4)
-		w.WriteInt32(int32(value))
-	case Int8Oid:
-		w.WriteInt32(8)
-		w.WriteInt64(int64(value))
-	default:
-		return fmt.Errorf("cannot encode %s into oid %v", "int8", oid)
-	}
-
-	return nil
-}
-
-func encodeUInt8(w *WriteBuf, oid Oid, value uint8) error {
-	switch oid {
-	case Int2Oid:
-		w.WriteInt32(2)
-		w.WriteInt16(int16(value))
-	case Int4Oid:
-		w.WriteInt32(4)
-		w.WriteInt32(int32(value))
-	case Int8Oid:
-		w.WriteInt32(8)
-		w.WriteInt64(int64(value))
-	default:
-		return fmt.Errorf("cannot encode %s into oid %v", "uint8", oid)
-	}
-
-	return nil
-}
-
-func encodeInt16(w *WriteBuf, oid Oid, value int16) error {
-	switch oid {
-	case Int2Oid:
-		w.WriteInt32(2)
-		w.WriteInt16(value)
-	case Int4Oid:
-		w.WriteInt32(4)
-		w.WriteInt32(int32(value))
-	case Int8Oid:
-		w.WriteInt32(8)
-		w.WriteInt64(int64(value))
-	default:
-		return fmt.Errorf("cannot encode %s into oid %v", "int16", oid)
-	}
-
-	return nil
-}
-
-func encodeUInt16(w *WriteBuf, oid Oid, value uint16) error {
-	switch oid {
-	case Int2Oid:
-		if value <= math.MaxInt16 {
-			w.WriteInt32(2)
-			w.WriteInt16(int16(value))
-		} else {
-			return fmt.Errorf("%d is greater than max int16 %d", value, math.MaxInt16)
-		}
-	case Int4Oid:
-		w.WriteInt32(4)
-		w.WriteInt32(int32(value))
-	case Int8Oid:
-		w.WriteInt32(8)
-		w.WriteInt64(int64(value))
-	default:
-		return fmt.Errorf("cannot encode %s into oid %v", "int16", oid)
-	}
-
-	return nil
-}
-
-func encodeInt32(w *WriteBuf, oid Oid, value int32) error {
-	switch oid {
-	case Int2Oid:
-		if value <= math.MaxInt16 {
-			w.WriteInt32(2)
-			w.WriteInt16(int16(value))
-		} else {
-			return fmt.Errorf("%d is greater than max int16 %d", value, math.MaxInt16)
-		}
-	case Int4Oid:
-		w.WriteInt32(4)
-		w.WriteInt32(value)
-	case Int8Oid:
-		w.WriteInt32(8)
-		w.WriteInt64(int64(value))
-	default:
-		return fmt.Errorf("cannot encode %s into oid %v", "int32", oid)
-	}
-
-	return nil
-}
-
-func encodeUInt32(w *WriteBuf, oid Oid, value uint32) error {
-	switch oid {
-	case Int2Oid:
-		if value <= math.MaxInt16 {
-			w.WriteInt32(2)
-			w.WriteInt16(int16(value))
-		} else {
-			return fmt.Errorf("%d is greater than max int16 %d", value, math.MaxInt16)
-		}
-	case Int4Oid:
-		if value <= math.MaxInt32 {
-			w.WriteInt32(4)
-			w.WriteInt32(int32(value))
-		} else {
-			return fmt.Errorf("%d is greater than max int32 %d", value, math.MaxInt32)
-		}
-	case Int8Oid:
-		w.WriteInt32(8)
-		w.WriteInt64(int64(value))
-	default:
-		return fmt.Errorf("cannot encode %s into oid %v", "uint32", oid)
-	}
-
-	return nil
-}
-
-func encodeInt64(w *WriteBuf, oid Oid, value int64) error {
-	switch oid {
-	case Int2Oid:
-		if value <= math.MaxInt16 {
-			w.WriteInt32(2)
-			w.WriteInt16(int16(value))
-		} else {
-			return fmt.Errorf("%d is greater than max int16 %d", value, math.MaxInt16)
-		}
-	case Int4Oid:
-		if value <= math.MaxInt32 {
-			w.WriteInt32(4)
-			w.WriteInt32(int32(value))
-		} else {
-			return fmt.Errorf("%d is greater than max int32 %d", value, math.MaxInt32)
-		}
-	case Int8Oid:
-		w.WriteInt32(8)
-		w.WriteInt64(value)
-	default:
-		return fmt.Errorf("cannot encode %s into oid %v", "int64", oid)
-	}
-
-	return nil
-}
-
-func encodeUInt64(w *WriteBuf, oid Oid, value uint64) error {
-	switch oid {
-	case Int2Oid:
-		if value <= math.MaxInt16 {
-			w.WriteInt32(2)
-			w.WriteInt16(int16(value))
-		} else {
-			return fmt.Errorf("%d is greater than max int16 %d", value, math.MaxInt16)
-		}
-	case Int4Oid:
-		if value <= math.MaxInt32 {
-			w.WriteInt32(4)
-			w.WriteInt32(int32(value))
-		} else {
-			return fmt.Errorf("%d is greater than max int32 %d", value, math.MaxInt32)
-		}
-	case Int8Oid:
-
-		if value <= math.MaxInt64 {
-			w.WriteInt32(8)
-			w.WriteInt64(int64(value))
-		} else {
-			return fmt.Errorf("%d is greater than max int64 %d", value, int64(math.MaxInt64))
-		}
-	default:
-		return fmt.Errorf("cannot encode %s into oid %v", "uint64", oid)
-	}
-
-	return nil
-}
-
-func decodeInt4(vr *ValueReader) int32 {
-	if vr.Len() == -1 {
-		vr.Fatal(ProtocolError("Cannot decode null into int32"))
-		return 0
-	}
-
-	if vr.Type().DataType != Int4Oid {
-		vr.Fatal(ProtocolError(fmt.Sprintf("Cannot decode oid %v into int32", vr.Type().DataType)))
-		return 0
-	}
-
-	if vr.Type().FormatCode != BinaryFormatCode {
-		vr.Fatal(ProtocolError(fmt.Sprintf("Unknown field description format code: %v", vr.Type().FormatCode)))
-		return 0
-	}
-
-	if vr.Len() != 4 {
-		vr.Fatal(ProtocolError(fmt.Sprintf("Received an invalid size for an int4: %d", vr.Len())))
-		return 0
-	}
-
-	return vr.ReadInt32()
-}
-
-func decodeOid(vr *ValueReader) Oid {
-	if vr.Len() == -1 {
-		vr.Fatal(ProtocolError("Cannot decode null into Oid"))
-		return Oid(0)
-	}
-
-	if vr.Type().DataType != OidOid {
-		vr.Fatal(ProtocolError(fmt.Sprintf("Cannot decode oid %v into pgx.Oid", vr.Type().DataType)))
-		return Oid(0)
-	}
-
-	// Oid needs to decode text format because it is used in loadPgTypes
-	switch vr.Type().FormatCode {
-	case TextFormatCode:
-		s := vr.ReadString(vr.Len())
-		n, err := strconv.ParseUint(s, 10, 32)
-		if err != nil {
-			vr.Fatal(ProtocolError(fmt.Sprintf("Received invalid Oid: %v", s)))
-		}
-		return Oid(n)
-	case BinaryFormatCode:
-		if vr.Len() != 4 {
-			vr.Fatal(ProtocolError(fmt.Sprintf("Received an invalid size for an Oid: %d", vr.Len())))
-			return Oid(0)
-		}
-		return Oid(vr.ReadInt32())
-	default:
-		vr.Fatal(ProtocolError(fmt.Sprintf("Unknown field description format code: %v", vr.Type().FormatCode)))
-		return Oid(0)
-	}
-}
-
-func encodeOid(w *WriteBuf, oid Oid, value Oid) error {
-	if oid != OidOid {
-		return fmt.Errorf("cannot encode Go %s into oid %d", "pgx.Oid", oid)
-	}
-
-	w.WriteInt32(4)
-	w.WriteUint32(uint32(value))
-
-	return nil
-}
-
-func decodeXid(vr *ValueReader) Xid {
-	if vr.Len() == -1 {
-		vr.Fatal(ProtocolError("Cannot decode null into Xid"))
-		return Xid(0)
-	}
-
-	if vr.Type().DataType != XidOid {
-		vr.Fatal(ProtocolError(fmt.Sprintf("Cannot decode oid %v into pgx.Xid", vr.Type().DataType)))
-		return Xid(0)
-	}
-
-	// Unlikely Xid will ever go over the wire as text format, but who knows?
-	switch vr.Type().FormatCode {
-	case TextFormatCode:
-		s := vr.ReadString(vr.Len())
-		n, err := strconv.ParseUint(s, 10, 32)
-		if err != nil {
-			vr.Fatal(ProtocolError(fmt.Sprintf("Received invalid Oid: %v", s)))
-		}
-		return Xid(n)
-	case BinaryFormatCode:
-		if vr.Len() != 4 {
-			vr.Fatal(ProtocolError(fmt.Sprintf("Received an invalid size for an Oid: %d", vr.Len())))
-			return Xid(0)
-		}
-		return Xid(vr.ReadUint32())
-	default:
-		vr.Fatal(ProtocolError(fmt.Sprintf("Unknown field description format code: %v", vr.Type().FormatCode)))
-		return Xid(0)
-	}
-}
-
-func encodeXid(w *WriteBuf, oid Oid, value Xid) error {
-	if oid != XidOid {
-		return fmt.Errorf("cannot encode Go %s into oid %d", "pgx.Xid", oid)
-	}
-
-	w.WriteInt32(4)
-	w.WriteUint32(uint32(value))
-
-	return nil
-}
-
-func decodeCid(vr *ValueReader) Cid {
-	if vr.Len() == -1 {
-		vr.Fatal(ProtocolError("Cannot decode null into Cid"))
-		return Cid(0)
-	}
-
-	if vr.Type().DataType != CidOid {
-		vr.Fatal(ProtocolError(fmt.Sprintf("Cannot decode oid %v into pgx.Cid", vr.Type().DataType)))
-		return Cid(0)
-	}
-
-	// Unlikely Cid will ever go over the wire as text format, but who knows?
-	switch vr.Type().FormatCode {
-	case TextFormatCode:
-		s := vr.ReadString(vr.Len())
-		n, err := strconv.ParseUint(s, 10, 32)
-		if err != nil {
-			vr.Fatal(ProtocolError(fmt.Sprintf("Received invalid Oid: %v", s)))
-		}
-		return Cid(n)
-	case BinaryFormatCode:
-		if vr.Len() != 4 {
-			vr.Fatal(ProtocolError(fmt.Sprintf("Received an invalid size for an Oid: %d", vr.Len())))
-			return Cid(0)
-		}
-		return Cid(vr.ReadUint32())
-	default:
-		vr.Fatal(ProtocolError(fmt.Sprintf("Unknown field description format code: %v", vr.Type().FormatCode)))
-		return Cid(0)
-	}
-}
-
-func encodeCid(w *WriteBuf, oid Oid, value Cid) error {
-	if oid != CidOid {
-		return fmt.Errorf("cannot encode Go %s into oid %d", "pgx.Cid", oid)
-	}
-
-	w.WriteInt32(4)
-	w.WriteUint32(uint32(value))
-
-	return nil
-}
-
-// Note that we do not match negative numbers, because neither the
-// BlockNumber nor OffsetNumber of a Tid can be negative.
-var tidRegexp *regexp.Regexp = regexp.MustCompile(`^\((\d*),(\d*)\)$`)
-
-func decodeTid(vr *ValueReader) Tid {
-	if vr.Len() == -1 {
-		vr.Fatal(ProtocolError("Cannot decode null into Tid"))
-		return Tid{BlockNumber: 0, OffsetNumber: 0}
-	}
-
-	if vr.Type().DataType != TidOid {
-		vr.Fatal(ProtocolError(fmt.Sprintf("Cannot decode oid %v into pgx.Tid", vr.Type().DataType)))
-		return Tid{BlockNumber: 0, OffsetNumber: 0}
-	}
-
-	// Unlikely Tid will ever go over the wire as text format, but who knows?
-	switch vr.Type().FormatCode {
-	case TextFormatCode:
-		s := vr.ReadString(vr.Len())
-
-		match := tidRegexp.FindStringSubmatch(s)
-		if match == nil {
-			vr.Fatal(ProtocolError(fmt.Sprintf("Received invalid Oid: %v", s)))
-			return Tid{BlockNumber: 0, OffsetNumber: 0}
-		}
-
-		blockNumber, err := strconv.ParseUint(s, 10, 16)
-		if err != nil {
-			vr.Fatal(ProtocolError(fmt.Sprintf("Received invalid BlockNumber part of a Tid: %v", s)))
-		}
-
-		offsetNumber, err := strconv.ParseUint(s, 10, 16)
-		if err != nil {
-			vr.Fatal(ProtocolError(fmt.Sprintf("Received invalid offsetNumber part of a Tid: %v", s)))
-		}
-		return Tid{BlockNumber: uint32(blockNumber), OffsetNumber: uint16(offsetNumber)}
-	case BinaryFormatCode:
-		if vr.Len() != 6 {
-			vr.Fatal(ProtocolError(fmt.Sprintf("Received an invalid size for an Oid: %d", vr.Len())))
-			return Tid{BlockNumber: 0, OffsetNumber: 0}
-		}
-		return Tid{BlockNumber: vr.ReadUint32(), OffsetNumber: vr.ReadUint16()}
-	default:
-		vr.Fatal(ProtocolError(fmt.Sprintf("Unknown field description format code: %v", vr.Type().FormatCode)))
-		return Tid{BlockNumber: 0, OffsetNumber: 0}
-	}
-}
-
-func encodeTid(w *WriteBuf, oid Oid, value Tid) error {
-	if oid != TidOid {
-		return fmt.Errorf("cannot encode Go %s into oid %d", "pgx.Tid", oid)
-	}
-
-	w.WriteInt32(6)
-	w.WriteUint32(value.BlockNumber)
-	w.WriteUint16(value.OffsetNumber)
-
-	return nil
-}
-
-func decodeFloat4(vr *ValueReader) float32 {
-	if vr.Len() == -1 {
-		vr.Fatal(ProtocolError("Cannot decode null into float32"))
-		return 0
-	}
-
-	if vr.Type().DataType != Float4Oid {
-		vr.Fatal(ProtocolError(fmt.Sprintf("Cannot decode oid %v into float32", vr.Type().DataType)))
-		return 0
-	}
-
-	if vr.Type().FormatCode != BinaryFormatCode {
-		vr.Fatal(ProtocolError(fmt.Sprintf("Unknown field description format code: %v", vr.Type().FormatCode)))
-		return 0
-	}
-
-	if vr.Len() != 4 {
-		vr.Fatal(ProtocolError(fmt.Sprintf("Received an invalid size for an float4: %d", vr.Len())))
-		return 0
-	}
-
-	i := vr.ReadInt32()
-	return math.Float32frombits(uint32(i))
-}
-
-func encodeFloat32(w *WriteBuf, oid Oid, value float32) error {
-	switch oid {
-	case Float4Oid:
-		w.WriteInt32(4)
-		w.WriteInt32(int32(math.Float32bits(value)))
-	case Float8Oid:
-		w.WriteInt32(8)
-		w.WriteInt64(int64(math.Float64bits(float64(value))))
-	default:
-		return fmt.Errorf("cannot encode %s into oid %v", "float32", oid)
-	}
-
-	return nil
-}
-
-func decodeFloat8(vr *ValueReader) float64 {
-	if vr.Len() == -1 {
-		vr.Fatal(ProtocolError("Cannot decode null into float64"))
-		return 0
-	}
-
-	if vr.Type().DataType != Float8Oid {
-		vr.Fatal(ProtocolError(fmt.Sprintf("Cannot decode oid %v into float64", vr.Type().DataType)))
-		return 0
-	}
-
-	if vr.Type().FormatCode != BinaryFormatCode {
-		vr.Fatal(ProtocolError(fmt.Sprintf("Unknown field description format code: %v", vr.Type().FormatCode)))
-		return 0
-	}
-
-	if vr.Len() != 8 {
-		vr.Fatal(ProtocolError(fmt.Sprintf("Received an invalid size for an float8: %d", vr.Len())))
-		return 0
-	}
-
-	i := vr.ReadInt64()
-	return math.Float64frombits(uint64(i))
-}
-
-func encodeFloat64(w *WriteBuf, oid Oid, value float64) error {
-	switch oid {
-	case Float8Oid:
-		w.WriteInt32(8)
-		w.WriteInt64(int64(math.Float64bits(value)))
-	default:
-		return fmt.Errorf("cannot encode %s into oid %v", "float64", oid)
-	}
-
-	return nil
-}
-
-func decodeText(vr *ValueReader) string {
-	if vr.Len() == -1 {
-		vr.Fatal(ProtocolError("Cannot decode null into string"))
-		return ""
-	}
-
-	return vr.ReadString(vr.Len())
-}
-
-func encodeString(w *WriteBuf, oid Oid, value string) error {
-	w.WriteInt32(int32(len(value)))
-	w.WriteBytes([]byte(value))
-	return nil
-}
-
-func decodeBytea(vr *ValueReader) []byte {
-	if vr.Len() == -1 {
-		return nil
-	}
-
-	if vr.Type().DataType != ByteaOid {
-		vr.Fatal(ProtocolError(fmt.Sprintf("Cannot decode oid %v into []byte", vr.Type().DataType)))
-		return nil
-	}
-
-	if vr.Type().FormatCode != BinaryFormatCode {
-		vr.Fatal(ProtocolError(fmt.Sprintf("Unknown field description format code: %v", vr.Type().FormatCode)))
-		return nil
-	}
-
-	return vr.ReadBytes(vr.Len())
-}
-
-func encodeByteSlice(w *WriteBuf, oid Oid, value []byte) error {
-	w.WriteInt32(int32(len(value)))
-	w.WriteBytes(value)
-
-	return nil
-}
-
-func decodeJSON(vr *ValueReader, d interface{}) error {
-	if vr.Len() == -1 {
-		return nil
-	}
-
-	if vr.Type().DataType != JsonOid {
-		vr.Fatal(ProtocolError(fmt.Sprintf("Cannot decode oid %v into json", vr.Type().DataType)))
-	}
-
-	bytes := vr.ReadBytes(vr.Len())
-	err := json.Unmarshal(bytes, d)
-	if err != nil {
-		vr.Fatal(err)
-	}
-	return err
-}
-
-func encodeJSON(w *WriteBuf, oid Oid, value interface{}) error {
-	if oid != JsonOid {
-		return fmt.Errorf("cannot encode JSON into oid %v", oid)
-	}
-
-	s, err := json.Marshal(value)
-	if err != nil {
-		return fmt.Errorf("Failed to encode json from type: %T", value)
-	}
-
-	w.WriteInt32(int32(len(s)))
-	w.WriteBytes(s)
-
-	return nil
-}
-
-func decodeJSONB(vr *ValueReader, d interface{}) error {
-	if vr.Len() == -1 {
-		return nil
-	}
-
-	if vr.Type().DataType != JsonbOid {
-		err := ProtocolError(fmt.Sprintf("Cannot decode oid %v into jsonb", vr.Type().DataType))
-		vr.Fatal(err)
-		return err
-	}
-
-	bytes := vr.ReadBytes(vr.Len())
-	if vr.Type().FormatCode == BinaryFormatCode {
-		if bytes[0] != 1 {
-			err := ProtocolError(fmt.Sprintf("Unknown jsonb format byte: %x", bytes[0]))
-			vr.Fatal(err)
-			return err
-		}
-		bytes = bytes[1:]
-	}
-
-	err := json.Unmarshal(bytes, d)
-	if err != nil {
-		vr.Fatal(err)
-	}
-	return err
-}
-
-func encodeJSONB(w *WriteBuf, oid Oid, value interface{}) error {
-	if oid != JsonbOid {
-		return fmt.Errorf("cannot encode JSON into oid %v", oid)
-	}
-
-	s, err := json.Marshal(value)
-	if err != nil {
-		return fmt.Errorf("Failed to encode json from type: %T", value)
-	}
-
-	w.WriteInt32(int32(len(s) + 1))
-	w.WriteByte(1) // JSONB format header
-	w.WriteBytes(s)
-
-	return nil
-}
-
-func decodeDate(vr *ValueReader) time.Time {
-	var zeroTime time.Time
-
-	if vr.Len() == -1 {
-		vr.Fatal(ProtocolError("Cannot decode null into time.Time"))
-		return zeroTime
-	}
-
-	if vr.Type().DataType != DateOid {
-		vr.Fatal(ProtocolError(fmt.Sprintf("Cannot decode oid %v into time.Time", vr.Type().DataType)))
-		return zeroTime
-	}
-
-	if vr.Type().FormatCode != BinaryFormatCode {
-		vr.Fatal(ProtocolError(fmt.Sprintf("Unknown field description format code: %v", vr.Type().FormatCode)))
-		return zeroTime
-	}
-
-	if vr.Len() != 4 {
-		vr.Fatal(ProtocolError(fmt.Sprintf("Received an invalid size for an date: %d", vr.Len())))
-	}
-	dayOffset := vr.ReadInt32()
-	return time.Date(2000, 1, int(1+dayOffset), 0, 0, 0, 0, time.Local)
-}
-
-func encodeTime(w *WriteBuf, oid Oid, value time.Time) error {
-	switch oid {
-	case DateOid:
-		tUnix := time.Date(value.Year(), value.Month(), value.Day(), 0, 0, 0, 0, time.UTC).Unix()
-		dateEpoch := time.Date(2000, 1, 1, 0, 0, 0, 0, time.UTC).Unix()
-
-		secSinceDateEpoch := tUnix - dateEpoch
-		daysSinceDateEpoch := secSinceDateEpoch / 86400
-
-		w.WriteInt32(4)
-		w.WriteInt32(int32(daysSinceDateEpoch))
-
-		return nil
-	case TimestampTzOid, TimestampOid:
-		microsecSinceUnixEpoch := value.Unix()*1000000 + int64(value.Nanosecond())/1000
-		microsecSinceY2K := microsecSinceUnixEpoch - microsecFromUnixEpochToY2K
-
-		w.WriteInt32(8)
-		w.WriteInt64(microsecSinceY2K)
-
-		return nil
-	default:
-		return fmt.Errorf("cannot encode %s into oid %v", "time.Time", oid)
-	}
-}
-
-const microsecFromUnixEpochToY2K = 946684800 * 1000000
-
-func decodeTimestampTz(vr *ValueReader) time.Time {
-	var zeroTime time.Time
-
-	if vr.Len() == -1 {
-		vr.Fatal(ProtocolError("Cannot decode null into time.Time"))
-		return zeroTime
-	}
-
-	if vr.Type().DataType != TimestampTzOid {
-		vr.Fatal(ProtocolError(fmt.Sprintf("Cannot decode oid %v into time.Time", vr.Type().DataType)))
-		return zeroTime
-	}
-
-	if vr.Type().FormatCode != BinaryFormatCode {
-		vr.Fatal(ProtocolError(fmt.Sprintf("Unknown field description format code: %v", vr.Type().FormatCode)))
-		return zeroTime
-	}
-
-	if vr.Len() != 8 {
-		vr.Fatal(ProtocolError(fmt.Sprintf("Received an invalid size for an timestamptz: %d", vr.Len())))
-		return zeroTime
-	}
-
-	microsecSinceY2K := vr.ReadInt64()
-	microsecSinceUnixEpoch := microsecFromUnixEpochToY2K + microsecSinceY2K
-	return time.Unix(microsecSinceUnixEpoch/1000000, (microsecSinceUnixEpoch%1000000)*1000)
-}
-
-func decodeTimestamp(vr *ValueReader) time.Time {
-	var zeroTime time.Time
-
-	if vr.Len() == -1 {
-		vr.Fatal(ProtocolError("Cannot decode null into timestamp"))
-		return zeroTime
-	}
-
-	if vr.Type().DataType != TimestampOid {
-		vr.Fatal(ProtocolError(fmt.Sprintf("Cannot decode oid %v into time.Time", vr.Type().DataType)))
-		return zeroTime
-	}
-
-	if vr.Type().FormatCode != BinaryFormatCode {
-		vr.Fatal(ProtocolError(fmt.Sprintf("Unknown field description format code: %v", vr.Type().FormatCode)))
-		return zeroTime
-	}
-
-	if vr.Len() != 8 {
-		vr.Fatal(ProtocolError(fmt.Sprintf("Received an invalid size for an timestamp: %d", vr.Len())))
-		return zeroTime
-	}
-
-	microsecSinceY2K := vr.ReadInt64()
-	microsecSinceUnixEpoch := microsecFromUnixEpochToY2K + microsecSinceY2K
-	return time.Unix(microsecSinceUnixEpoch/1000000, (microsecSinceUnixEpoch%1000000)*1000)
-}
-
-func decodeInet(vr *ValueReader) net.IPNet {
-	var zero net.IPNet
-
-	if vr.Len() == -1 {
-		vr.Fatal(ProtocolError("Cannot decode null into net.IPNet"))
-		return zero
-	}
-
-	if vr.Type().FormatCode != BinaryFormatCode {
-		vr.Fatal(ProtocolError(fmt.Sprintf("Unknown field description format code: %v", vr.Type().FormatCode)))
-		return zero
-	}
-
-	pgType := vr.Type()
-	if pgType.DataType != InetOid && pgType.DataType != CidrOid {
-		vr.Fatal(ProtocolError(fmt.Sprintf("Cannot decode oid %v into %s", pgType.DataType, pgType.Name)))
-		return zero
-	}
-	if vr.Len() != 8 && vr.Len() != 20 {
-		vr.Fatal(ProtocolError(fmt.Sprintf("Received an invalid size for a %s: %d", pgType.Name, vr.Len())))
-		return zero
-	}
-
-	vr.ReadByte() // ignore family
-	bits := vr.ReadByte()
-	vr.ReadByte() // ignore is_cidr
-	addressLength := vr.ReadByte()
-
-	var ipnet net.IPNet
-	ipnet.IP = vr.ReadBytes(int32(addressLength))
-	ipnet.Mask = net.CIDRMask(int(bits), int(addressLength)*8)
-
-	return ipnet
-}
-
-func encodeIPNet(w *WriteBuf, oid Oid, value net.IPNet) error {
-	if oid != InetOid && oid != CidrOid {
-		return fmt.Errorf("cannot encode %s into oid %v", "net.IPNet", oid)
-	}
-
-	var size int32
-	var family byte
-	switch len(value.IP) {
-	case net.IPv4len:
-		size = 8
-		family = *w.conn.pgsqlAfInet
-	case net.IPv6len:
-		size = 20
-		family = *w.conn.pgsqlAfInet6
-	default:
-		return fmt.Errorf("Unexpected IP length: %v", len(value.IP))
-	}
-
-	w.WriteInt32(size)
-	w.WriteByte(family)
-	ones, _ := value.Mask.Size()
-	w.WriteByte(byte(ones))
-	w.WriteByte(0) // is_cidr is ignored on server
-	w.WriteByte(byte(len(value.IP)))
-	w.WriteBytes(value.IP)
-
-	return nil
-}
-
-func encodeIP(w *WriteBuf, oid Oid, value net.IP) error {
-	if oid != InetOid && oid != CidrOid {
-		return fmt.Errorf("cannot encode %s into oid %v", "net.IP", oid)
-	}
-
-	var ipnet net.IPNet
-	ipnet.IP = value
-	bitCount := len(value) * 8
-	ipnet.Mask = net.CIDRMask(bitCount, bitCount)
-	return encodeIPNet(w, oid, ipnet)
-}
-
-func decodeRecord(vr *ValueReader) []interface{} {
-	if vr.Len() == -1 {
-		return nil
-	}
-
-	if vr.Type().FormatCode != BinaryFormatCode {
-		vr.Fatal(ProtocolError(fmt.Sprintf("Unknown field description format code: %v", vr.Type().FormatCode)))
-		return nil
-	}
-
-	if vr.Type().DataType != RecordOid {
-		vr.Fatal(ProtocolError(fmt.Sprintf("Cannot decode oid %v into []interface{}", vr.Type().DataType)))
-		return nil
-	}
-
-	valueCount := vr.ReadInt32()
-	record := make([]interface{}, 0, int(valueCount))
-
-	for i := int32(0); i < valueCount; i++ {
-		fd := FieldDescription{FormatCode: BinaryFormatCode}
-		fieldVR := ValueReader{mr: vr.mr, fd: &fd}
-		fd.DataType = vr.ReadOid()
-		fieldVR.valueBytesRemaining = vr.ReadInt32()
-		vr.valueBytesRemaining -= fieldVR.valueBytesRemaining
-
-		switch fd.DataType {
-		case BoolOid:
-			record = append(record, decodeBool(&fieldVR))
-		case ByteaOid:
-			record = append(record, decodeBytea(&fieldVR))
-		case Int8Oid:
-			record = append(record, decodeInt8(&fieldVR))
-		case Int2Oid:
-			record = append(record, decodeInt2(&fieldVR))
-		case Int4Oid:
-			record = append(record, decodeInt4(&fieldVR))
-		case OidOid:
-			record = append(record, decodeOid(&fieldVR))
-		case Float4Oid:
-			record = append(record, decodeFloat4(&fieldVR))
-		case Float8Oid:
-			record = append(record, decodeFloat8(&fieldVR))
-		case DateOid:
-			record = append(record, decodeDate(&fieldVR))
-		case TimestampTzOid:
-			record = append(record, decodeTimestampTz(&fieldVR))
-		case TimestampOid:
-			record = append(record, decodeTimestamp(&fieldVR))
-		case InetOid, CidrOid:
-			record = append(record, decodeInet(&fieldVR))
-		case TextOid, VarcharOid, UnknownOid:
-			record = append(record, decodeText(&fieldVR))
-		default:
-			vr.Fatal(fmt.Errorf("decodeRecord cannot decode oid %d", fd.DataType))
-			return nil
-		}
-
-		// Consume any remaining data
-		if fieldVR.Len() > 0 {
-			fieldVR.ReadBytes(fieldVR.Len())
-		}
-
-		if fieldVR.Err() != nil {
-			vr.Fatal(fieldVR.Err())
-			return nil
-		}
-	}
-
-	return record
-}
-
-func decode1dArrayHeader(vr *ValueReader) (length int32, err error) {
-	numDims := vr.ReadInt32()
-	if numDims > 1 {
-		return 0, ProtocolError(fmt.Sprintf("Expected array to have 0 or 1 dimension, but it had %v", numDims))
-	}
-
-	vr.ReadInt32() // 0 if no nulls / 1 if there is one or more nulls -- but we don't care
-	vr.ReadInt32() // element oid
-
-	if numDims == 0 {
-		return 0, nil
-	}
-
-	length = vr.ReadInt32()
-
-	idxFirstElem := vr.ReadInt32()
-	if idxFirstElem != 1 {
-		return 0, ProtocolError(fmt.Sprintf("Expected array's first element to start a index 1, but it is %d", idxFirstElem))
-	}
-
-	return length, nil
-}
-
-func decodeBoolArray(vr *ValueReader) []bool {
-	if vr.Len() == -1 {
-		return nil
-	}
-
-	if vr.Type().DataType != BoolArrayOid {
-		vr.Fatal(ProtocolError(fmt.Sprintf("Cannot decode oid %v into []bool", vr.Type().DataType)))
-		return nil
-	}
-
-	if vr.Type().FormatCode != BinaryFormatCode {
-		vr.Fatal(ProtocolError(fmt.Sprintf("Unknown field description format code: %v", vr.Type().FormatCode)))
-		return nil
-	}
-
-	numElems, err := decode1dArrayHeader(vr)
-	if err != nil {
-		vr.Fatal(err)
-		return nil
-	}
-
-	a := make([]bool, int(numElems))
-	for i := 0; i < len(a); i++ {
-		elSize := vr.ReadInt32()
-		switch elSize {
-		case 1:
-			if vr.ReadByte() == 1 {
-				a[i] = true
-			}
-		case -1:
-			vr.Fatal(ProtocolError("Cannot decode null element"))
-			return nil
-		default:
-			vr.Fatal(ProtocolError(fmt.Sprintf("Received an invalid size for an bool element: %d", elSize)))
-			return nil
-		}
-	}
-
-	return a
-}
-
-func encodeBoolSlice(w *WriteBuf, oid Oid, slice []bool) error {
-	if oid != BoolArrayOid {
-		return fmt.Errorf("cannot encode Go %s into oid %d", "[]bool", oid)
-	}
-
-	encodeArrayHeader(w, BoolOid, len(slice), 5)
-	for _, v := range slice {
-		w.WriteInt32(1)
-		var b byte
-		if v {
-			b = 1
-		}
-		w.WriteByte(b)
-	}
-
-	return nil
-}
-
-func decodeByteaArray(vr *ValueReader) [][]byte {
-	if vr.Len() == -1 {
-		return nil
-	}
-
-	if vr.Type().DataType != ByteaArrayOid {
-		vr.Fatal(ProtocolError(fmt.Sprintf("Cannot decode oid %v into [][]byte", vr.Type().DataType)))
-		return nil
-	}
-
-	if vr.Type().FormatCode != BinaryFormatCode {
-		vr.Fatal(ProtocolError(fmt.Sprintf("Unknown field description format code: %v", vr.Type().FormatCode)))
-		return nil
-	}
-
-	numElems, err := decode1dArrayHeader(vr)
-	if err != nil {
-		vr.Fatal(err)
-		return nil
-	}
-
-	a := make([][]byte, int(numElems))
-	for i := 0; i < len(a); i++ {
-		elSize := vr.ReadInt32()
-		switch elSize {
-		case -1:
-			vr.Fatal(ProtocolError("Cannot decode null element"))
-			return nil
-		default:
-			a[i] = vr.ReadBytes(elSize)
-		}
-	}
-
-	return a
-}
-
-func encodeByteSliceSlice(w *WriteBuf, oid Oid, value [][]byte) error {
-	if oid != ByteaArrayOid {
-		return fmt.Errorf("cannot encode Go %s into oid %d", "[][]byte", oid)
-	}
-
-	size := 20 // array header size
-	for _, el := range value {
-		size += 4 + len(el)
-	}
-
-	w.WriteInt32(int32(size))
-
-	w.WriteInt32(1)                 // number of dimensions
-	w.WriteInt32(0)                 // no nulls
-	w.WriteInt32(int32(ByteaOid))   // type of elements
-	w.WriteInt32(int32(len(value))) // number of elements
-	w.WriteInt32(1)                 // index of first element
-
-	for _, el := range value {
-		encodeByteSlice(w, ByteaOid, el)
-	}
-
-	return nil
-}
-
-func decodeInt2Array(vr *ValueReader) []int16 {
-	if vr.Len() == -1 {
-		return nil
-	}
-
-	if vr.Type().DataType != Int2ArrayOid {
-		vr.Fatal(ProtocolError(fmt.Sprintf("Cannot decode oid %v into []int16", vr.Type().DataType)))
-		return nil
-	}
-
-	if vr.Type().FormatCode != BinaryFormatCode {
-		vr.Fatal(ProtocolError(fmt.Sprintf("Unknown field description format code: %v", vr.Type().FormatCode)))
-		return nil
-	}
-
-	numElems, err := decode1dArrayHeader(vr)
-	if err != nil {
-		vr.Fatal(err)
-		return nil
-	}
-
-	a := make([]int16, int(numElems))
-	for i := 0; i < len(a); i++ {
-		elSize := vr.ReadInt32()
-		switch elSize {
-		case 2:
-			a[i] = vr.ReadInt16()
-		case -1:
-			vr.Fatal(ProtocolError("Cannot decode null element"))
-			return nil
-		default:
-			vr.Fatal(ProtocolError(fmt.Sprintf("Received an invalid size for an int2 element: %d", elSize)))
-			return nil
-		}
-	}
-
-	return a
-}
-
-func decodeInt2ArrayToUInt(vr *ValueReader) []uint16 {
-	if vr.Len() == -1 {
-		return nil
-	}
-
-	if vr.Type().DataType != Int2ArrayOid {
-		vr.Fatal(ProtocolError(fmt.Sprintf("Cannot decode oid %v into []uint16", vr.Type().DataType)))
-		return nil
-	}
-
-	if vr.Type().FormatCode != BinaryFormatCode {
-		vr.Fatal(ProtocolError(fmt.Sprintf("Unknown field description format code: %v", vr.Type().FormatCode)))
-		return nil
-	}
-
-	numElems, err := decode1dArrayHeader(vr)
-	if err != nil {
-		vr.Fatal(err)
-		return nil
-	}
-
-	a := make([]uint16, int(numElems))
-	for i := 0; i < len(a); i++ {
-		elSize := vr.ReadInt32()
-		switch elSize {
-		case 2:
-			tmp := vr.ReadInt16()
-			if tmp < 0 {
-				vr.Fatal(ProtocolError(fmt.Sprintf("%d is less than zero for uint16", tmp)))
-				return nil
-			}
-			a[i] = uint16(tmp)
-		case -1:
-			vr.Fatal(ProtocolError("Cannot decode null element"))
-			return nil
-		default:
-			vr.Fatal(ProtocolError(fmt.Sprintf("Received an invalid size for an int2 element: %d", elSize)))
-			return nil
-		}
-	}
-
-	return a
-}
-
-func encodeInt16Slice(w *WriteBuf, oid Oid, slice []int16) error {
-	if oid != Int2ArrayOid {
-		return fmt.Errorf("cannot encode Go %s into oid %d", "[]int16", oid)
-	}
-
-	encodeArrayHeader(w, Int2Oid, len(slice), 6)
-	for _, v := range slice {
-		w.WriteInt32(2)
-		w.WriteInt16(v)
-	}
-
-	return nil
-}
-
-func encodeUInt16Slice(w *WriteBuf, oid Oid, slice []uint16) error {
-	if oid != Int2ArrayOid {
-		return fmt.Errorf("cannot encode Go %s into oid %d", "[]uint16", oid)
-	}
-
-	encodeArrayHeader(w, Int2Oid, len(slice), 6)
-	for _, v := range slice {
-		if v <= math.MaxInt16 {
-			w.WriteInt32(2)
-			w.WriteInt16(int16(v))
-		} else {
-			return fmt.Errorf("%d is greater than max smallint %d", v, math.MaxInt16)
-		}
-	}
-
-	return nil
-}
-
-func decodeInt4Array(vr *ValueReader) []int32 {
-	if vr.Len() == -1 {
-		return nil
-	}
-
-	if vr.Type().DataType != Int4ArrayOid {
-		vr.Fatal(ProtocolError(fmt.Sprintf("Cannot decode oid %v into []int32", vr.Type().DataType)))
-		return nil
-	}
-
-	if vr.Type().FormatCode != BinaryFormatCode {
-		vr.Fatal(ProtocolError(fmt.Sprintf("Unknown field description format code: %v", vr.Type().FormatCode)))
-		return nil
-	}
-
-	numElems, err := decode1dArrayHeader(vr)
-	if err != nil {
-		vr.Fatal(err)
-		return nil
-	}
-
-	a := make([]int32, int(numElems))
-	for i := 0; i < len(a); i++ {
-		elSize := vr.ReadInt32()
-		switch elSize {
-		case 4:
-			a[i] = vr.ReadInt32()
-		case -1:
-			vr.Fatal(ProtocolError("Cannot decode null element"))
-			return nil
-		default:
-			vr.Fatal(ProtocolError(fmt.Sprintf("Received an invalid size for an int4 element: %d", elSize)))
-			return nil
-		}
-	}
-
-	return a
-}
-
-func decodeInt4ArrayToUInt(vr *ValueReader) []uint32 {
-	if vr.Len() == -1 {
-		return nil
-	}
-
-	if vr.Type().DataType != Int4ArrayOid {
-		vr.Fatal(ProtocolError(fmt.Sprintf("Cannot decode oid %v into []uint32", vr.Type().DataType)))
-		return nil
-	}
-
-	if vr.Type().FormatCode != BinaryFormatCode {
-		vr.Fatal(ProtocolError(fmt.Sprintf("Unknown field description format code: %v", vr.Type().FormatCode)))
-		return nil
-	}
-
-	numElems, err := decode1dArrayHeader(vr)
-	if err != nil {
-		vr.Fatal(err)
-		return nil
-	}
-=======
->>>>>>> 534ea4a9
 
 	"github.com/jackc/pgx/pgio"
 	"github.com/jackc/pgx/pgtype"
