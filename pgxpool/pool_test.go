package pgxpool_test

import (
	"context"
	"errors"
	"fmt"
	"os"
	"sync/atomic"
	"testing"
	"time"

	"github.com/jackc/pgx/v5"
	"github.com/jackc/pgx/v5/pgxpool"
	"github.com/jackc/pgx/v5/pgxtest"
	"github.com/stretchr/testify/assert"
	"github.com/stretchr/testify/require"
)

func TestConnect(t *testing.T) {
	t.Parallel()
	connString := os.Getenv("PGX_TEST_DATABASE")
	pool, err := pgxpool.New(context.Background(), connString)
	require.NoError(t, err)
	assert.Equal(t, connString, pool.Config().ConnString())
	pool.Close()
}

func TestConnectConfig(t *testing.T) {
	t.Parallel()
	connString := os.Getenv("PGX_TEST_DATABASE")
	config, err := pgxpool.ParseConfig(connString)
	require.NoError(t, err)
	pool, err := pgxpool.NewWithConfig(context.Background(), config)
	require.NoError(t, err)
	assertConfigsEqual(t, config, pool.Config(), "Pool.Config() returns original config")
	pool.Close()
}

func TestParseConfigExtractsPoolArguments(t *testing.T) {
	t.Parallel()

	config, err := pgxpool.ParseConfig("pool_max_conns=42 pool_min_conns=1")
	assert.NoError(t, err)
	assert.EqualValues(t, 42, config.MaxConns)
	assert.EqualValues(t, 1, config.MinConns)
	assert.NotContains(t, config.ConnConfig.Config.RuntimeParams, "pool_max_conns")
	assert.NotContains(t, config.ConnConfig.Config.RuntimeParams, "pool_min_conns")
}

<<<<<<< HEAD
=======
func TestConnectCancel(t *testing.T) {
	t.Parallel()

	ctx, cancel := context.WithCancel(context.Background())
	cancel()
	pool, err := pgxpool.Connect(ctx, os.Getenv("PGX_TEST_DATABASE"))
	assert.Nil(t, pool)
	assert.Equal(t, context.Canceled, err)
}

func TestLazyConnect(t *testing.T) {
	t.Parallel()

	config, err := pgxpool.ParseConfig(os.Getenv("PGX_TEST_DATABASE"))
	assert.NoError(t, err)
	config.LazyConnect = true

	ctx, cancel := context.WithCancel(context.Background())
	cancel()

	pool, err := pgxpool.ConnectConfig(ctx, config)
	assert.NoError(t, err)

	_, err = pool.Exec(ctx, "SELECT 1")
	assert.Equal(t, context.Canceled, err)
}

func TestConstructorIgnoresContext(t *testing.T) {
	t.Parallel()

	config, err := pgxpool.ParseConfig(os.Getenv("PGX_TEST_DATABASE"))
	assert.NoError(t, err)
	config.LazyConnect = true
	var cancel func()
	config.BeforeConnect = func(context.Context, *pgx.ConnConfig) error {
		// cancel the query's context before we actually Dial to ensure the Dial's
		// context isn't cancelled
		cancel()
		return nil
	}

	pool, err := pgxpool.ConnectConfig(context.Background(), config)
	require.NoError(t, err)

	assert.EqualValues(t, 0, pool.Stat().TotalConns())

	var ctx context.Context
	ctx, cancel = context.WithCancel(context.Background())
	defer cancel()
	_, err = pool.Exec(ctx, "SELECT 1")
	assert.ErrorIs(t, err, context.Canceled)
	assert.EqualValues(t, 1, pool.Stat().TotalConns())
}

>>>>>>> 5768a0c0
func TestConnectConfigRequiresConnConfigFromParseConfig(t *testing.T) {
	t.Parallel()

	config := &pgxpool.Config{}

	require.PanicsWithValue(t, "config must be created by ParseConfig", func() { pgxpool.NewWithConfig(context.Background(), config) })
}

func TestConfigCopyReturnsEqualConfig(t *testing.T) {
	connString := "postgres://jack:secret@localhost:5432/mydb?application_name=pgxtest&search_path=myschema&connect_timeout=5"
	original, err := pgxpool.ParseConfig(connString)
	require.NoError(t, err)

	copied := original.Copy()

	assertConfigsEqual(t, original, copied, t.Name())
}

func TestConfigCopyCanBeUsedToConnect(t *testing.T) {
	connString := os.Getenv("PGX_TEST_DATABASE")
	original, err := pgxpool.ParseConfig(connString)
	require.NoError(t, err)

	copied := original.Copy()
	assert.NotPanics(t, func() {
		_, err = pgxpool.NewWithConfig(context.Background(), copied)
	})
	assert.NoError(t, err)
}

func TestPoolAcquireAndConnRelease(t *testing.T) {
	t.Parallel()

	pool, err := pgxpool.New(context.Background(), os.Getenv("PGX_TEST_DATABASE"))
	require.NoError(t, err)
	defer pool.Close()

	c, err := pool.Acquire(context.Background())
	require.NoError(t, err)
	c.Release()
}

func TestPoolAcquireAndConnHijack(t *testing.T) {
	t.Parallel()

	ctx := context.Background()

	pool, err := pgxpool.New(ctx, os.Getenv("PGX_TEST_DATABASE"))
	require.NoError(t, err)
	defer pool.Close()

	c, err := pool.Acquire(ctx)
	require.NoError(t, err)

	connsBeforeHijack := pool.Stat().TotalConns()

	conn := c.Hijack()
	defer conn.Close(ctx)

	connsAfterHijack := pool.Stat().TotalConns()
	require.Equal(t, connsBeforeHijack-1, connsAfterHijack)

	var n int32
	err = conn.QueryRow(ctx, `select 1`).Scan(&n)
	require.NoError(t, err)
	require.Equal(t, int32(1), n)
}

func TestPoolAcquireChecksIdleConns(t *testing.T) {
	t.Parallel()

	controllerConn, err := pgx.Connect(context.Background(), os.Getenv("PGX_TEST_DATABASE"))
	require.NoError(t, err)
	defer controllerConn.Close(context.Background())
	pgxtest.SkipCockroachDB(t, controllerConn, "Server does not support pg_terminate_backend() (https://github.com/cockroachdb/cockroach/issues/35897)")

	pool, err := pgxpool.New(context.Background(), os.Getenv("PGX_TEST_DATABASE"))
	require.NoError(t, err)
	defer pool.Close()

	var conns []*pgxpool.Conn
	for i := 0; i < 3; i++ {
		c, err := pool.Acquire(context.Background())
		require.NoError(t, err)
		conns = append(conns, c)
	}

	require.EqualValues(t, 3, pool.Stat().TotalConns())

	var pids []uint32
	for _, c := range conns {
		pids = append(pids, c.Conn().PgConn().PID())
		c.Release()
	}

	_, err = controllerConn.Exec(context.Background(), `select pg_terminate_backend(n) from unnest($1::int[]) n`, pids)
	require.NoError(t, err)

	// All conns are dead they don't know it and neither does the pool.
	require.EqualValues(t, 3, pool.Stat().TotalConns())

	// Wait long enough so the pool will realize it needs to check the connections.
	time.Sleep(time.Second)

	// Pool should try all existing connections and find them dead, then create a new connection which should successfully ping.
	err = pool.Ping(context.Background())
	require.NoError(t, err)

	// The original 3 conns should have been terminated and the a new conn established for the ping.
	require.EqualValues(t, 1, pool.Stat().TotalConns())
	c, err := pool.Acquire(context.Background())
	require.NoError(t, err)

	cPID := c.Conn().PgConn().PID()
	c.Release()

	require.NotContains(t, pids, cPID)
}

func TestPoolAcquireFunc(t *testing.T) {
	t.Parallel()

	pool, err := pgxpool.New(context.Background(), os.Getenv("PGX_TEST_DATABASE"))
	require.NoError(t, err)
	defer pool.Close()

	var n int32
	err = pool.AcquireFunc(context.Background(), func(c *pgxpool.Conn) error {
		return c.QueryRow(context.Background(), "select 1").Scan(&n)
	})
	require.NoError(t, err)
	require.EqualValues(t, 1, n)
}

func TestPoolAcquireFuncReturnsFnError(t *testing.T) {
	t.Parallel()

	pool, err := pgxpool.New(context.Background(), os.Getenv("PGX_TEST_DATABASE"))
	require.NoError(t, err)
	defer pool.Close()

	err = pool.AcquireFunc(context.Background(), func(c *pgxpool.Conn) error {
		return fmt.Errorf("some error")
	})
	require.EqualError(t, err, "some error")
}

func TestPoolBeforeConnect(t *testing.T) {
	t.Parallel()

	config, err := pgxpool.ParseConfig(os.Getenv("PGX_TEST_DATABASE"))
	require.NoError(t, err)

	config.BeforeConnect = func(ctx context.Context, cfg *pgx.ConnConfig) error {
		cfg.Config.RuntimeParams["application_name"] = "pgx"
		return nil
	}

	db, err := pgxpool.NewWithConfig(context.Background(), config)
	require.NoError(t, err)
	defer db.Close()

	var str string
	err = db.QueryRow(context.Background(), "SHOW application_name").Scan(&str)
	require.NoError(t, err)
	assert.EqualValues(t, "pgx", str)
}

func TestPoolAfterConnect(t *testing.T) {
	t.Parallel()

	config, err := pgxpool.ParseConfig(os.Getenv("PGX_TEST_DATABASE"))
	require.NoError(t, err)

	config.AfterConnect = func(ctx context.Context, c *pgx.Conn) error {
		_, err := c.Prepare(ctx, "ps1", "select 1")
		return err
	}

	db, err := pgxpool.NewWithConfig(context.Background(), config)
	require.NoError(t, err)
	defer db.Close()

	var n int32
	err = db.QueryRow(context.Background(), "ps1").Scan(&n)
	require.NoError(t, err)
	assert.EqualValues(t, 1, n)
}

func TestPoolBeforeAcquire(t *testing.T) {
	t.Parallel()

	config, err := pgxpool.ParseConfig(os.Getenv("PGX_TEST_DATABASE"))
	require.NoError(t, err)

	acquireAttempts := 0

	config.BeforeAcquire = func(ctx context.Context, c *pgx.Conn) bool {
		acquireAttempts++
		return acquireAttempts%2 == 0
	}

	db, err := pgxpool.NewWithConfig(context.Background(), config)
	require.NoError(t, err)
	defer db.Close()

	conns := make([]*pgxpool.Conn, 4)
	for i := range conns {
		conns[i], err = db.Acquire(context.Background())
		assert.NoError(t, err)
	}

	for _, c := range conns {
		c.Release()
	}
	waitForReleaseToComplete()

	assert.EqualValues(t, 8, acquireAttempts)

	conns = db.AcquireAllIdle(context.Background())
	assert.Len(t, conns, 2)

	for _, c := range conns {
		c.Release()
	}
	waitForReleaseToComplete()

	assert.EqualValues(t, 12, acquireAttempts)
}

func TestPoolAfterRelease(t *testing.T) {
	t.Parallel()

	func() {
		pool, err := pgxpool.New(context.Background(), os.Getenv("PGX_TEST_DATABASE"))
		require.NoError(t, err)
		defer pool.Close()

		err = pool.AcquireFunc(context.Background(), func(conn *pgxpool.Conn) error {
			if conn.Conn().PgConn().ParameterStatus("crdb_version") != "" {
				t.Skip("Server does not support backend PID")
			}
			return nil
		})
		require.NoError(t, err)
	}()

	config, err := pgxpool.ParseConfig(os.Getenv("PGX_TEST_DATABASE"))
	require.NoError(t, err)

	afterReleaseCount := 0

	config.AfterRelease = func(c *pgx.Conn) bool {
		afterReleaseCount++
		return afterReleaseCount%2 == 1
	}

	db, err := pgxpool.NewWithConfig(context.Background(), config)
	require.NoError(t, err)
	defer db.Close()

	connPIDs := map[uint32]struct{}{}

	for i := 0; i < 10; i++ {
		conn, err := db.Acquire(context.Background())
		assert.NoError(t, err)
		connPIDs[conn.Conn().PgConn().PID()] = struct{}{}
		conn.Release()
		waitForReleaseToComplete()
	}

	assert.EqualValues(t, 5, len(connPIDs))
}

func TestPoolAcquireAllIdle(t *testing.T) {
	t.Parallel()

	db, err := pgxpool.New(context.Background(), os.Getenv("PGX_TEST_DATABASE"))
	require.NoError(t, err)
	defer db.Close()

	conns := make([]*pgxpool.Conn, 3)
	for i := range conns {
		conns[i], err = db.Acquire(context.Background())
		assert.NoError(t, err)
	}

	for _, c := range conns {
		if c != nil {
			c.Release()
		}
	}
	waitForReleaseToComplete()

	conns = db.AcquireAllIdle(context.Background())
	assert.Len(t, conns, 3)

	for _, c := range conns {
		c.Release()
	}
}

func TestPoolReset(t *testing.T) {
	t.Parallel()

	db, err := pgxpool.New(context.Background(), os.Getenv("PGX_TEST_DATABASE"))
	require.NoError(t, err)
	defer db.Close()

	conns := make([]*pgxpool.Conn, 3)
	for i := range conns {
		conns[i], err = db.Acquire(context.Background())
		assert.NoError(t, err)
	}

	db.Reset()

	for _, c := range conns {
		if c != nil {
			c.Release()
		}
	}
	waitForReleaseToComplete()

	require.EqualValues(t, 0, db.Stat().TotalConns())
}

func TestConnReleaseChecksMaxConnLifetime(t *testing.T) {
	t.Parallel()

	config, err := pgxpool.ParseConfig(os.Getenv("PGX_TEST_DATABASE"))
	require.NoError(t, err)

	config.MaxConnLifetime = 250 * time.Millisecond

	db, err := pgxpool.NewWithConfig(context.Background(), config)
	require.NoError(t, err)
	defer db.Close()

	c, err := db.Acquire(context.Background())
	require.NoError(t, err)

	time.Sleep(config.MaxConnLifetime)

	c.Release()
	waitForReleaseToComplete()

	stats := db.Stat()
	assert.EqualValues(t, 0, stats.TotalConns())
}

func TestConnReleaseClosesBusyConn(t *testing.T) {
	t.Parallel()

	db, err := pgxpool.New(context.Background(), os.Getenv("PGX_TEST_DATABASE"))
	require.NoError(t, err)
	defer db.Close()

	c, err := db.Acquire(context.Background())
	require.NoError(t, err)

	_, err = c.Query(context.Background(), "select generate_series(1,10)")
	require.NoError(t, err)

	c.Release()
	waitForReleaseToComplete()

	// wait for the connection to actually be destroyed
	for i := 0; i < 1000; i++ {
		if db.Stat().TotalConns() == 0 {
			break
		}
		time.Sleep(time.Millisecond)
	}

	stats := db.Stat()
	assert.EqualValues(t, 0, stats.TotalConns())
}

func TestPoolBackgroundChecksMaxConnLifetime(t *testing.T) {
	t.Parallel()

	config, err := pgxpool.ParseConfig(os.Getenv("PGX_TEST_DATABASE"))
	require.NoError(t, err)

	config.MaxConnLifetime = 100 * time.Millisecond
	config.HealthCheckPeriod = 100 * time.Millisecond

	db, err := pgxpool.NewWithConfig(context.Background(), config)
	require.NoError(t, err)
	defer db.Close()

	c, err := db.Acquire(context.Background())
	require.NoError(t, err)
	c.Release()
	time.Sleep(config.MaxConnLifetime + 500*time.Millisecond)

	stats := db.Stat()
	assert.EqualValues(t, 0, stats.TotalConns())
	assert.EqualValues(t, 0, stats.MaxIdleDestroyCount())
	assert.EqualValues(t, 1, stats.MaxLifetimeDestroyCount())
}

func TestPoolBackgroundChecksMaxConnIdleTime(t *testing.T) {
	t.Parallel()

	config, err := pgxpool.ParseConfig(os.Getenv("PGX_TEST_DATABASE"))
	require.NoError(t, err)

	config.MaxConnLifetime = 1 * time.Minute
	config.MaxConnIdleTime = 100 * time.Millisecond
	config.HealthCheckPeriod = 150 * time.Millisecond

	db, err := pgxpool.NewWithConfig(context.Background(), config)
	require.NoError(t, err)
	defer db.Close()

	c, err := db.Acquire(context.Background())
	require.NoError(t, err)
	c.Release()
	time.Sleep(config.HealthCheckPeriod)

	for i := 0; i < 1000; i++ {
		if db.Stat().TotalConns() == 0 {
			break
		}
		time.Sleep(time.Millisecond)
	}

	stats := db.Stat()
	assert.EqualValues(t, 0, stats.TotalConns())
	assert.EqualValues(t, 1, stats.MaxIdleDestroyCount())
	assert.EqualValues(t, 0, stats.MaxLifetimeDestroyCount())
}

func TestPoolBackgroundChecksMinConns(t *testing.T) {
	config, err := pgxpool.ParseConfig(os.Getenv("PGX_TEST_DATABASE"))
	require.NoError(t, err)

	config.HealthCheckPeriod = 100 * time.Millisecond
	config.MinConns = 2

	db, err := pgxpool.NewWithConfig(context.Background(), config)
	require.NoError(t, err)
	defer db.Close()

	time.Sleep(config.HealthCheckPeriod + 500*time.Millisecond)

	stats := db.Stat()
	assert.EqualValues(t, 2, stats.TotalConns())
	assert.EqualValues(t, 0, stats.MaxLifetimeDestroyCount())
	assert.EqualValues(t, 2, stats.NewConnsCount())

	c, err := db.Acquire(context.Background())
	require.NoError(t, err)
	err = c.Conn().Close(context.Background())
	require.NoError(t, err)
	c.Release()

	time.Sleep(config.HealthCheckPeriod + 500*time.Millisecond)

	stats = db.Stat()
	assert.EqualValues(t, 2, stats.TotalConns())
	assert.EqualValues(t, 0, stats.MaxIdleDestroyCount())
	assert.EqualValues(t, 3, stats.NewConnsCount())
}

func TestPoolExec(t *testing.T) {
	t.Parallel()

	pool, err := pgxpool.New(context.Background(), os.Getenv("PGX_TEST_DATABASE"))
	require.NoError(t, err)
	defer pool.Close()

	testExec(t, pool)
}

func TestPoolQuery(t *testing.T) {
	t.Parallel()

	pool, err := pgxpool.New(context.Background(), os.Getenv("PGX_TEST_DATABASE"))
	require.NoError(t, err)
	defer pool.Close()

	// Test common usage
	testQuery(t, pool)
	waitForReleaseToComplete()

	// Test expected pool behavior
	rows, err := pool.Query(context.Background(), "select generate_series(1,$1)", 10)
	require.NoError(t, err)

	stats := pool.Stat()
	assert.EqualValues(t, 1, stats.AcquiredConns())
	assert.EqualValues(t, 1, stats.TotalConns())

	rows.Close()
	assert.NoError(t, rows.Err())
	waitForReleaseToComplete()

	stats = pool.Stat()
	assert.EqualValues(t, 0, stats.AcquiredConns())
	assert.EqualValues(t, 1, stats.TotalConns())

}

func TestPoolQueryRow(t *testing.T) {
	t.Parallel()

	pool, err := pgxpool.New(context.Background(), os.Getenv("PGX_TEST_DATABASE"))
	require.NoError(t, err)
	defer pool.Close()

	testQueryRow(t, pool)
	waitForReleaseToComplete()

	stats := pool.Stat()
	assert.EqualValues(t, 0, stats.AcquiredConns())
	assert.EqualValues(t, 1, stats.TotalConns())
}

// https://github.com/jackc/pgx/issues/677
func TestPoolQueryRowErrNoRows(t *testing.T) {
	t.Parallel()

	pool, err := pgxpool.New(context.Background(), os.Getenv("PGX_TEST_DATABASE"))
	require.NoError(t, err)
	defer pool.Close()

	err = pool.QueryRow(context.Background(), "select n from generate_series(1,10) n where n=0").Scan(nil)
	require.Equal(t, pgx.ErrNoRows, err)
}

func TestPoolSendBatch(t *testing.T) {
	t.Parallel()

	pool, err := pgxpool.New(context.Background(), os.Getenv("PGX_TEST_DATABASE"))
	require.NoError(t, err)
	defer pool.Close()

	testSendBatch(t, pool)
	waitForReleaseToComplete()

	stats := pool.Stat()
	assert.EqualValues(t, 0, stats.AcquiredConns())
	assert.EqualValues(t, 1, stats.TotalConns())
}

func TestPoolCopyFrom(t *testing.T) {
	// Not able to use testCopyFrom because it relies on temporary tables and the pool may run subsequent calls under
	// different connections.
	t.Parallel()

	ctx, cancel := context.WithTimeout(context.Background(), 5*time.Second)
	defer cancel()

	pool, err := pgxpool.New(ctx, os.Getenv("PGX_TEST_DATABASE"))
	require.NoError(t, err)
	defer pool.Close()

	_, err = pool.Exec(ctx, `drop table if exists poolcopyfromtest`)
	require.NoError(t, err)

	_, err = pool.Exec(ctx, `create table poolcopyfromtest(a int2, b int4, c int8, d varchar, e text, f date, g timestamptz)`)
	require.NoError(t, err)
	defer pool.Exec(ctx, `drop table poolcopyfromtest`)

	tzedTime := time.Date(2010, 2, 3, 4, 5, 6, 0, time.Local)

	inputRows := [][]any{
		{int16(0), int32(1), int64(2), "abc", "efg", time.Date(2000, 1, 1, 0, 0, 0, 0, time.UTC), tzedTime},
		{nil, nil, nil, nil, nil, nil, nil},
	}

	copyCount, err := pool.CopyFrom(ctx, pgx.Identifier{"poolcopyfromtest"}, []string{"a", "b", "c", "d", "e", "f", "g"}, pgx.CopyFromRows(inputRows))
	assert.NoError(t, err)
	assert.EqualValues(t, len(inputRows), copyCount)

	rows, err := pool.Query(ctx, "select * from poolcopyfromtest")
	assert.NoError(t, err)

	var outputRows [][]any
	for rows.Next() {
		row, err := rows.Values()
		if err != nil {
			t.Errorf("Unexpected error for rows.Values(): %v", err)
		}
		outputRows = append(outputRows, row)
	}

	assert.NoError(t, rows.Err())
	assert.Equal(t, inputRows, outputRows)
}

func TestConnReleaseClosesConnInFailedTransaction(t *testing.T) {
	t.Parallel()

	ctx, cancel := context.WithTimeout(context.Background(), 5*time.Second)
	defer cancel()
	pool, err := pgxpool.New(ctx, os.Getenv("PGX_TEST_DATABASE"))
	require.NoError(t, err)
	defer pool.Close()

	err = pool.AcquireFunc(ctx, func(conn *pgxpool.Conn) error {
		if conn.Conn().PgConn().ParameterStatus("crdb_version") != "" {
			t.Skip("Server does not support backend PID")
		}
		return nil
	})
	require.NoError(t, err)

	c, err := pool.Acquire(ctx)
	require.NoError(t, err)

	pid := c.Conn().PgConn().PID()

	assert.Equal(t, byte('I'), c.Conn().PgConn().TxStatus())

	_, err = c.Exec(ctx, "begin")
	assert.NoError(t, err)

	assert.Equal(t, byte('T'), c.Conn().PgConn().TxStatus())

	_, err = c.Exec(ctx, "selct")
	assert.Error(t, err)

	assert.Equal(t, byte('E'), c.Conn().PgConn().TxStatus())

	c.Release()
	waitForReleaseToComplete()

	c, err = pool.Acquire(ctx)
	require.NoError(t, err)

	assert.NotEqual(t, pid, c.Conn().PgConn().PID())
	assert.Equal(t, byte('I'), c.Conn().PgConn().TxStatus())

	c.Release()
}

func TestConnReleaseClosesConnInTransaction(t *testing.T) {
	t.Parallel()

	ctx, cancel := context.WithTimeout(context.Background(), 5*time.Second)
	defer cancel()
	pool, err := pgxpool.New(ctx, os.Getenv("PGX_TEST_DATABASE"))
	require.NoError(t, err)
	defer pool.Close()

	err = pool.AcquireFunc(ctx, func(conn *pgxpool.Conn) error {
		if conn.Conn().PgConn().ParameterStatus("crdb_version") != "" {
			t.Skip("Server does not support backend PID")
		}
		return nil
	})
	require.NoError(t, err)

	c, err := pool.Acquire(ctx)
	require.NoError(t, err)

	pid := c.Conn().PgConn().PID()

	assert.Equal(t, byte('I'), c.Conn().PgConn().TxStatus())

	_, err = c.Exec(ctx, "begin")
	assert.NoError(t, err)

	assert.Equal(t, byte('T'), c.Conn().PgConn().TxStatus())

	c.Release()
	waitForReleaseToComplete()

	c, err = pool.Acquire(ctx)
	require.NoError(t, err)

	assert.NotEqual(t, pid, c.Conn().PgConn().PID())
	assert.Equal(t, byte('I'), c.Conn().PgConn().TxStatus())

	c.Release()
}

func TestConnReleaseDestroysClosedConn(t *testing.T) {
	t.Parallel()

	ctx, cancel := context.WithTimeout(context.Background(), 5*time.Second)
	defer cancel()
	pool, err := pgxpool.New(ctx, os.Getenv("PGX_TEST_DATABASE"))
	require.NoError(t, err)
	defer pool.Close()

	c, err := pool.Acquire(ctx)
	require.NoError(t, err)

	err = c.Conn().Close(ctx)
	require.NoError(t, err)

	assert.EqualValues(t, 1, pool.Stat().TotalConns())

	c.Release()
	waitForReleaseToComplete()

	// wait for the connection to actually be destroyed
	for i := 0; i < 1000; i++ {
		if pool.Stat().TotalConns() == 0 {
			break
		}
		time.Sleep(time.Millisecond)
	}

	assert.EqualValues(t, 0, pool.Stat().TotalConns())
}

func TestConnPoolQueryConcurrentLoad(t *testing.T) {
	t.Parallel()

	pool, err := pgxpool.New(context.Background(), os.Getenv("PGX_TEST_DATABASE"))
	require.NoError(t, err)
	defer pool.Close()

	n := 100
	done := make(chan bool)

	for i := 0; i < n; i++ {
		go func() {
			defer func() { done <- true }()
			testQuery(t, pool)
			testQueryRow(t, pool)
		}()
	}

	for i := 0; i < n; i++ {
		<-done
	}
}

func TestConnReleaseWhenBeginFail(t *testing.T) {
	t.Parallel()

	ctx, cancel := context.WithTimeout(context.Background(), 5*time.Second)
	defer cancel()

	db, err := pgxpool.New(ctx, os.Getenv("PGX_TEST_DATABASE"))
	require.NoError(t, err)
	defer db.Close()

	tx, err := db.BeginTx(ctx, pgx.TxOptions{
		IsoLevel: pgx.TxIsoLevel("foo"),
	})
	assert.Error(t, err)
	if !assert.Zero(t, tx) {
		err := tx.Rollback(ctx)
		assert.NoError(t, err)
	}

	for i := 0; i < 1000; i++ {
		if db.Stat().TotalConns() == 0 {
			break
		}
		time.Sleep(time.Millisecond)
	}

	assert.EqualValues(t, 0, db.Stat().TotalConns())
}

func TestTxBeginFuncNestedTransactionCommit(t *testing.T) {
	db, err := pgxpool.New(context.Background(), os.Getenv("PGX_TEST_DATABASE"))
	require.NoError(t, err)
	defer db.Close()

	createSql := `
		drop table if exists pgxpooltx;
    create temporary table pgxpooltx(
      id integer,
      unique (id)
    );
  `

	_, err = db.Exec(context.Background(), createSql)
	require.NoError(t, err)

	defer func() {
		db.Exec(context.Background(), "drop table pgxpooltx")
	}()

	err = pgx.BeginFunc(context.Background(), db, func(db pgx.Tx) error {
		_, err := db.Exec(context.Background(), "insert into pgxpooltx(id) values (1)")
		require.NoError(t, err)

		err = pgx.BeginFunc(context.Background(), db, func(db pgx.Tx) error {
			_, err := db.Exec(context.Background(), "insert into pgxpooltx(id) values (2)")
			require.NoError(t, err)

			err = pgx.BeginFunc(context.Background(), db, func(db pgx.Tx) error {
				_, err := db.Exec(context.Background(), "insert into pgxpooltx(id) values (3)")
				require.NoError(t, err)
				return nil
			})
			require.NoError(t, err)
			return nil
		})
		require.NoError(t, err)
		return nil
	})
	require.NoError(t, err)

	var n int64
	err = db.QueryRow(context.Background(), "select count(*) from pgxpooltx").Scan(&n)
	require.NoError(t, err)
	require.EqualValues(t, 3, n)
}

func TestTxBeginFuncNestedTransactionRollback(t *testing.T) {
	db, err := pgxpool.New(context.Background(), os.Getenv("PGX_TEST_DATABASE"))
	require.NoError(t, err)
	defer db.Close()

	createSql := `
		drop table if exists pgxpooltx;
    create temporary table pgxpooltx(
      id integer,
      unique (id)
    );
  `

	_, err = db.Exec(context.Background(), createSql)
	require.NoError(t, err)

	defer func() {
		db.Exec(context.Background(), "drop table pgxpooltx")
	}()

	err = pgx.BeginFunc(context.Background(), db, func(db pgx.Tx) error {
		_, err := db.Exec(context.Background(), "insert into pgxpooltx(id) values (1)")
		require.NoError(t, err)

		err = pgx.BeginFunc(context.Background(), db, func(db pgx.Tx) error {
			_, err := db.Exec(context.Background(), "insert into pgxpooltx(id) values (2)")
			require.NoError(t, err)
			return errors.New("do a rollback")
		})
		require.EqualError(t, err, "do a rollback")

		_, err = db.Exec(context.Background(), "insert into pgxpooltx(id) values (3)")
		require.NoError(t, err)

		return nil
	})
	require.NoError(t, err)

	var n int64
	err = db.QueryRow(context.Background(), "select count(*) from pgxpooltx").Scan(&n)
	require.NoError(t, err)
	require.EqualValues(t, 2, n)
}

func TestIdempotentPoolClose(t *testing.T) {
	pool, err := pgxpool.New(context.Background(), os.Getenv("PGX_TEST_DATABASE"))
	require.NoError(t, err)

	// Close the open pool.
	require.NotPanics(t, func() { pool.Close() })

	// Close the already closed pool.
	require.NotPanics(t, func() { pool.Close() })
}

func TestConnectEagerlyReachesMinPoolSize(t *testing.T) {
	t.Parallel()

	config, err := pgxpool.ParseConfig(os.Getenv("PGX_TEST_DATABASE"))
	require.NoError(t, err)

	config.MinConns = int32(12)
	config.MaxConns = int32(15)

	acquireAttempts := int64(0)
	connectAttempts := int64(0)

	config.BeforeAcquire = func(ctx context.Context, conn *pgx.Conn) bool {
		atomic.AddInt64(&acquireAttempts, 1)
		return true
	}
	config.BeforeConnect = func(ctx context.Context, cfg *pgx.ConnConfig) error {
		atomic.AddInt64(&connectAttempts, 1)
		return nil
	}

	pool, err := pgxpool.NewWithConfig(context.Background(), config)
	require.NoError(t, err)
	defer pool.Close()

	for i := 0; i < 500; i++ {
		time.Sleep(10 * time.Millisecond)

		stat := pool.Stat()
		if stat.IdleConns() == 12 && stat.AcquireCount() == 0 && stat.TotalConns() == 12 && atomic.LoadInt64(&acquireAttempts) == 0 && atomic.LoadInt64(&connectAttempts) == 12 {
			return
		}
	}

	t.Fatal("did not reach min pool size")

}

func TestPoolSendBatchBatchCloseTwice(t *testing.T) {
	t.Parallel()

	pool, err := pgxpool.New(context.Background(), os.Getenv("PGX_TEST_DATABASE"))
	require.NoError(t, err)
	defer pool.Close()

	errChan := make(chan error)
	testCount := 5000

	for i := 0; i < testCount; i++ {
		go func() {
			batch := &pgx.Batch{}
			batch.Queue("select 1")
			batch.Queue("select 2")

			br := pool.SendBatch(context.Background(), batch)
			defer br.Close()

			var err error
			var n int32
			err = br.QueryRow().Scan(&n)
			if err != nil {
				errChan <- err
				return
			}
			if n != 1 {
				errChan <- fmt.Errorf("expected 1 got %v", n)
				return
			}

			err = br.QueryRow().Scan(&n)
			if err != nil {
				errChan <- err
				return
			}
			if n != 2 {
				errChan <- fmt.Errorf("expected 2 got %v", n)
				return
			}

			err = br.Close()
			errChan <- err
		}()
	}

	for i := 0; i < testCount; i++ {
		err := <-errChan
		assert.NoError(t, err)
	}
}<|MERGE_RESOLUTION|>--- conflicted
+++ resolved
@@ -47,41 +47,11 @@
 	assert.NotContains(t, config.ConnConfig.Config.RuntimeParams, "pool_min_conns")
 }
 
-<<<<<<< HEAD
-=======
-func TestConnectCancel(t *testing.T) {
-	t.Parallel()
-
-	ctx, cancel := context.WithCancel(context.Background())
-	cancel()
-	pool, err := pgxpool.Connect(ctx, os.Getenv("PGX_TEST_DATABASE"))
-	assert.Nil(t, pool)
-	assert.Equal(t, context.Canceled, err)
-}
-
-func TestLazyConnect(t *testing.T) {
+func TestConstructorIgnoresContext(t *testing.T) {
 	t.Parallel()
 
 	config, err := pgxpool.ParseConfig(os.Getenv("PGX_TEST_DATABASE"))
 	assert.NoError(t, err)
-	config.LazyConnect = true
-
-	ctx, cancel := context.WithCancel(context.Background())
-	cancel()
-
-	pool, err := pgxpool.ConnectConfig(ctx, config)
-	assert.NoError(t, err)
-
-	_, err = pool.Exec(ctx, "SELECT 1")
-	assert.Equal(t, context.Canceled, err)
-}
-
-func TestConstructorIgnoresContext(t *testing.T) {
-	t.Parallel()
-
-	config, err := pgxpool.ParseConfig(os.Getenv("PGX_TEST_DATABASE"))
-	assert.NoError(t, err)
-	config.LazyConnect = true
 	var cancel func()
 	config.BeforeConnect = func(context.Context, *pgx.ConnConfig) error {
 		// cancel the query's context before we actually Dial to ensure the Dial's
@@ -90,7 +60,7 @@
 		return nil
 	}
 
-	pool, err := pgxpool.ConnectConfig(context.Background(), config)
+	pool, err := pgxpool.NewWithConfig(context.Background(), config)
 	require.NoError(t, err)
 
 	assert.EqualValues(t, 0, pool.Stat().TotalConns())
@@ -103,7 +73,6 @@
 	assert.EqualValues(t, 1, pool.Stat().TotalConns())
 }
 
->>>>>>> 5768a0c0
 func TestConnectConfigRequiresConnConfigFromParseConfig(t *testing.T) {
 	t.Parallel()
 
